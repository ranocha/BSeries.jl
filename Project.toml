name = "BSeries"
uuid = "ebb8d67c-85b4-416c-b05f-5f409e808f32"
authors = ["Hendrik Ranocha <mail@ranocha.de>"]
version = "0.1.0-pre"

[deps]
LinearAlgebra = "37e2e46d-f89d-539d-b4ee-838fcccc9c8e"
OrderedCollections = "bac558e1-5e72-5ebc-8fee-abe8a469f55d"
Reexport = "189a3867-3050-52da-a836-e630ba90ab69"
RootedTrees = "47965b36-3f3e-11e9-0dcf-4570dfd42a8c"

[compat]
<<<<<<< HEAD
OrderedCollections = "1"
=======
Reexport = "1"
>>>>>>> 27603c51
julia = "1"

[extras]
Test = "8dfed614-e22c-5e08-85e1-65c5234f0b40"

[targets]
test = ["Test"]<|MERGE_RESOLUTION|>--- conflicted
+++ resolved
@@ -10,11 +10,8 @@
 RootedTrees = "47965b36-3f3e-11e9-0dcf-4570dfd42a8c"
 
 [compat]
-<<<<<<< HEAD
 OrderedCollections = "1"
-=======
 Reexport = "1"
->>>>>>> 27603c51
 julia = "1"
 
 [extras]
