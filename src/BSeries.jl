--- conflicted
+++ resolved
@@ -607,18 +607,11 @@
 end
 
 """
-<<<<<<< HEAD
-    bseries(unit_map::IdentityMap, order)
-
-Compute the B-series of the identity mapping ``u^n \\mapsto u^n``
-interpreted as a numerical method for an ordinary differential equation
-``u'(t) = f(u(t))``, up to a prescribed integer `order`
-=======
     bseries(exact::ExactSolution, order)
 
-Compute the B-series of the exact solution of an ordinary differential
-equation up to a prescribed integer `order`.
->>>>>>> a04d2cb1
+Compute the B-series of the exact solution of the ordinary
+differential equation ``u'(t) = f(u(t))``, up to a prescribed
+integer `order`.
 
 !!! note "Normalization by elementary differentials"
     The coefficients of the B-series returned by this method need to be
@@ -627,8 +620,45 @@
     of the input vector field ``f``.
     See also [`evaluate`](@ref).
 
-<<<<<<< HEAD
-See also [`IdentityMap`](@ref), [`IdentityField`](@ref).
+See also [`IdentityField`](@ref), [`IdentityMap`](@ref).
+
+# Examples
+
+```jldoctest
+julia> series = bseries(ExactSolution{Rational{Int}}(), 4)
+TruncatedBSeries{RootedTree{Int64, Vector{Int64}}, Rational{Int64}} with 9 entries:
+  RootedTree{Int64}: Int64[]      => 1
+  RootedTree{Int64}: [1]          => 1
+  RootedTree{Int64}: [1, 2]       => 1//2
+  RootedTree{Int64}: [1, 2, 3]    => 1//6
+  RootedTree{Int64}: [1, 2, 2]    => 1//3
+  RootedTree{Int64}: [1, 2, 3, 4] => 1//24
+  RootedTree{Int64}: [1, 2, 3, 3] => 1//12
+  RootedTree{Int64}: [1, 2, 3, 2] => 1//8
+  RootedTree{Int64}: [1, 2, 2, 2] => 1//4
+```
+"""
+function bseries(exact::ExactSolution, order)
+    bseries(order) do t, series
+        return exact[t]
+    end
+end
+
+"""
+    bseries(unit_map::IdentityMap, order)
+
+Compute the B-series of the identity mapping ``u^n \\mapsto u^n``
+interpreted as a numerical method for an ordinary differential equation
+``u'(t) = f(u(t))``, up to a prescribed integer `order`.
+
+!!! note "Normalization by elementary differentials"
+    The coefficients of the B-series returned by this method need to be
+    multiplied by a power of the time step divided by the `symmetry` of the
+    rooted tree and multiplied by the corresponding elementary differential
+    of the input vector field ``f``.
+    See also [`evaluate`](@ref).
+
+See also [`ExactSolution`](@ref), [`IdentityField`](@ref).
 
 # Examples
 
@@ -676,7 +706,7 @@
     of the input vector field ``f``.
     See also [`evaluate`](@ref).
 
-See also [`IdentityField`](@ref), [`IdentityMap`](@ref).
+See also [`ExactSolution`](@ref), [`IdentityMap`](@ref).
 
 # Examples
 
@@ -707,27 +737,6 @@
 function bseries(unit_field::IdentityField, order)
     bseries(order) do t, series
         return unit_field[t]
-=======
-# Examples
-
-```jldoctest
-julia> series = bseries(ExactSolution{Rational{Int}}(), 4)
-TruncatedBSeries{RootedTree{Int64, Vector{Int64}}, Rational{Int64}} with 9 entries:
-  RootedTree{Int64}: Int64[]      => 1
-  RootedTree{Int64}: [1]          => 1
-  RootedTree{Int64}: [1, 2]       => 1//2
-  RootedTree{Int64}: [1, 2, 3]    => 1//6
-  RootedTree{Int64}: [1, 2, 2]    => 1//3
-  RootedTree{Int64}: [1, 2, 3, 4] => 1//24
-  RootedTree{Int64}: [1, 2, 3, 3] => 1//12
-  RootedTree{Int64}: [1, 2, 3, 2] => 1//8
-  RootedTree{Int64}: [1, 2, 2, 2] => 1//4
-```
-"""
-function bseries(exact::ExactSolution, order)
-    bseries(order) do t, series
-        return exact[t]
->>>>>>> a04d2cb1
     end
 end
 
