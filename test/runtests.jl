using Test
using BSeries

using BSeries.Latexify: latexify

using LinearAlgebra: I
using StaticArrays: @SArray, @SMatrix, @SVector

using SymEngine: SymEngine
using SymPy: SymPy
using Symbolics: Symbolics

using Aqua: Aqua

@testset "BSeries" begin
    @testset "lazy representation of exact ODE solution" begin
        exact = ExactSolution{Rational{Int}}()
        terms = collect(Iterators.take(exact, 5))
        @test terms == [1 // 1, 1 // 1, 1 // 2, 1 // 6, 1 // 3]
        @test exact == ExactSolution(exact)
    end

    @testset "latexify" begin
        # explicit midpoint method
        A = @SArray [0 0; 1//2 0]
        b = @SArray [0, 1 // 1]
        c = @SArray [0, 1 // 2]

        series_integrator = bseries(A, b, c, 2)
        @test_nowarn latexify(series_integrator)
        @test_nowarn latexify(series_integrator, cdot = false)
        @test_nowarn latexify(series_integrator, dt = SymEngine.symbols("h"))
        @test_nowarn latexify(series_integrator - series_integrator)

        @testset "SymEngine.jl" begin
            @testset "Symbolic coefficients" begin
                α = SymEngine.symbols("α")
                A = [0 0; 1/(2 * α) 0]
                b = [1 - α, α]
                c = [0, 1 / (2 * α)]
                series_integrator = bseries(A, b, c, 3)
                @test_nowarn latexify(series_integrator)
            end

            @testset "Divide by h" begin
                A = [0 0; 1//2 0]
                b = [0, 1]
                c = [0, 1 // 2]
                series_integrator = bseries(A, b, c, 1)
                @test_nowarn latexify(series_integrator)

                h = SymEngine.symbols("h")
                coefficients = modified_equation(series_integrator)
                val1 = @test_nowarn latexify(coefficients, reduce_order_by = 1,
                                             cdot = false)
                val2 = @test_nowarn latexify(coefficients / h, cdot = false)
                @test val1 == val2
            end
        end

        @testset "SymPy.jl" begin
            @testset "Symbolic coefficients" begin
                α = SymPy.symbols("α", real = true)
                A = [0 0; 1/(2 * α) 0]
                b = [1 - α, α]
                c = [0, 1 / (2 * α)]
                series_integrator = bseries(A, b, c, 3)
                @test_nowarn latexify(series_integrator)
            end

            @testset "Divide by h" begin
                A = [0 0; 1//2 0]
                b = [0, 1]
                c = [0, 1 // 2]
                series_integrator = bseries(A, b, c, 1)
                @test_nowarn latexify(series_integrator)

                h = SymPy.symbols("h", real = true)
                coefficients = modified_equation(series_integrator)
                val1 = @test_nowarn latexify(coefficients, reduce_order_by = 1,
                                             cdot = false)
                val2 = @test_nowarn latexify(coefficients / h, cdot = false)
                @test val1 == val2
            end
        end

        @testset "Symbolics.jl" begin
            @testset "Symbolic coefficients" begin
                Symbolics.@variables α
                A = [0 0; 1/(2 * α) 0]
                b = [1 - α, α]
                c = [0, 1 / (2 * α)]
                series_integrator = bseries(A, b, c, 3)
                @test_nowarn latexify(series_integrator)
            end

            @testset "Divide by h" begin
                A = [0 0; 1//2 0]
                b = [0, 1]
                c = [0, 1 // 2]
                series_integrator = bseries(A, b, c, 1)
                @test_nowarn latexify(series_integrator)

                Symbolics.@variables h
                coefficients = modified_equation(series_integrator)
                val1 = @test_nowarn latexify(coefficients, reduce_order_by = 1,
                                             cdot = false)
                val2 = @test_nowarn latexify(coefficients / h, cdot = false)
                @test val1 == val2
            end
        end
    end # @testset "latexify"

    @testset "AbstractDict interface" begin
        # explicit midpoint method
        A = @SArray [0 0; 1//2 0]
        b = @SArray [0, 1 // 1]
        c = @SArray [0, 1 // 2]
        series_integrator = bseries(A, b, c, 2)

        # These are mostly simple smoke tests
        @test_nowarn begin
            @test isempty(empty(series_integrator,
                                RootedTrees.RootedTree{Int32, Vector{Int32}},
                                Rational{Int32}))
        end
        empty!(series_integrator)
        @test isempty(series_integrator)
        @test isempty(keys(series_integrator))
        @test isempty(values(series_integrator))
        @test length(series_integrator) == 0
        @test get(series_integrator, rootedtree([1]), :default) == :default
        @test get(series_integrator, rootedtree([1])) do
            :default
        end == :default
        @test getkey(series_integrator, rootedtree([1]), :default) == :default
        @test_nowarn sizehint!(series_integrator, 10)

        @test get!(series_integrator, rootedtree([1]), 2) == 2
        @test pop!(series_integrator, rootedtree([1])) == 2
        @test pop!(series_integrator, rootedtree([1]), :default) == :default
        series_integrator[rootedtree([1])] = 3
        @test isempty(delete!(series_integrator, rootedtree([1])))
    end # @testset "AbstractDict interface"

    @testset "vector space interface" begin
        # explicit midpoint method
        A = @SArray [0 0; 1//2 0]
        b = @SArray [0, 1 // 1]
        c = @SArray [0, 1 // 2]
        series1 = @inferred bseries(A, b, c, 2)
        series2 = @inferred bseries(float.(A), b, c, 3)
        exact = ExactSolution{Rational{Int128}}()

        diff = @inferred series1 - series2
        @test mapreduce(iszero, &, values(diff))

        @test @inferred(series1-series2) == @inferred(-(series2 - series1))

        diff = @inferred series1 - exact
        @test mapreduce(iszero, &, values(diff))

        diff = @inferred exact - series1
        @test mapreduce(iszero, &, values(diff))

        @test @inferred(series1+series2) == @inferred(2*series1)
        @test @inferred(series1+exact) == @inferred(2*series1)
        @test @inferred(exact+series1) == @inferred(2*series1)

        half1 = @inferred 0.5 * series1
        half2 = @inferred 2 \ series1
        half3 = @inferred series1 * 0.5
        half4 = @inferred series1 / 2
        @test half1 == half2
        @test half1 == half2
        @test half1 == half3
        @test half1 == half4

        @test @inferred(+series2) == series2
        @test @inferred(-series2) == -1 * series2

        diff = @inferred(series2+(-series2))
        @test mapreduce(iszero, &, values(diff))
    end # @testset "vector space interface"

    @testset "order_of_accuracy" begin
        @testset "RK4, rational coefficients" begin
            # classical fourth-order Runge-Kutta method
            A = [0 0 0 0;
                 1//2 0 0 0;
                 0 1//2 0 0;
                 0 0 1 0]
            b = [1 // 6, 1 // 3, 1 // 3, 1 // 6]
            rk = RungeKuttaMethod(A, b)
            series = bseries(rk, 5)
            @test @inferred(order_of_accuracy(series)) == 4

            series = bseries(rk, 3)
            @test @inferred(order_of_accuracy(series)) == 3
        end

        @testset "RK4, floating point coefficients" begin
            # classical fourth-order Runge-Kutta method
            A = [0 0 0 0;
                 1/2 0 0 0;
                 0 1/2 0 0;
                 0 0 1 0]
            b = [1 / 6, 1 / 3, 1 / 3, 1 / 6]
            rk = RungeKuttaMethod(A, b)
            series = bseries(rk, 5)
            @test @inferred(order_of_accuracy(series)) == 4
            @test @inferred(order_of_accuracy(series; atol = 10 * eps())) == 4

            series = bseries(rk, 3)
            @test @inferred(order_of_accuracy(series)) == 3
        end
    end

    @testset "average Vector field (AVF) method" begin
        @testset "Rational coefficients" begin
            series = @inferred(bseries(AverageVectorFieldMethod(), 6))
            @test @inferred(order_of_accuracy(series)) == 2
            @test is_energy_preserving(series)
        end

        @testset "Floating point coefficients" begin
            series = @inferred(bseries(AverageVectorFieldMethod(Float64), 6))
            @test @inferred(order_of_accuracy(series)) == 2
            @test is_energy_preserving(series)
        end
    end

    @testset "substitute" begin
        Symbolics.@variables a1 a2 a31 a32
        a = OrderedDict{RootedTrees.RootedTree{Int, Vector{Int}}, Symbolics.Num}(rootedtree(Int[]) => 1,
                                                                                 rootedtree([1]) => a1,
                                                                                 rootedtree([1, 2]) => a2,
                                                                                 rootedtree([1, 2, 2]) => a31,
                                                                                 rootedtree([1, 2, 3]) => a32)

        Symbolics.@variables b1 b2 b31 b32
        b = OrderedDict{RootedTrees.RootedTree{Int, Vector{Int}}, Symbolics.Num}(rootedtree(Int[]) => 0,
                                                                                 rootedtree([1]) => b1,
                                                                                 rootedtree([1, 2]) => b2,
                                                                                 rootedtree([1, 2, 2]) => b31,
                                                                                 rootedtree([1, 2, 3]) => b32)

        # See equation (6) of
        # - Philippe Chartier, Ernst Hairer and Gilles Vilmart (2007)
        #   Numerical integrators based on modified differential equations
        #   [DOI: 10.1090/S0025-5718-07-01967-9](https://doi.org/10.1090/S0025-5718-07-01967-9)

        b_a = @inferred substitute(b, a)
        t = rootedtree(Int[])
        @test isequal(b_a[t], a[t])

        t = rootedtree([1])
        coef = a1 * b1
        @inferred substitute(b, a, t)
        @test isequal(substitute(b, a, t), coef)
        @test isequal(b_a[t], coef)

        t = rootedtree([1, 2])
        coef = a1 * b2 + a2 * b1^2
        @inferred substitute(b, a, t)
        @test isequal(substitute(b, a, t), coef)
        @test isequal(b_a[t], coef)

        t = rootedtree([1, 2, 2])
        coef = a1 * b31 + 2 * a2 * b1 * b2 + a31 * b1^3
        @inferred substitute(b, a, t)
        @test isequal(substitute(b, a, t), coef)
        @test isequal(b_a[t], coef)

        t = rootedtree([1, 2, 3])
        coef = a1 * b32 + 2 * a2 * b1 * b2 + a32 * b1^3
        @inferred substitute(b, a, t)
        @test isequal(substitute(b, a, t), coef)
        @test isequal(b_a[t], coef)
    end # @testset "substitute"

    @testset "compose" begin
        Symbolics.@variables a0 a1 a2 a31 a32
        a = OrderedDict{RootedTrees.RootedTree{Int, Vector{Int}}, Symbolics.Num}(rootedtree(Int[]) => a0,
                                                                                 rootedtree([1]) => a1,
                                                                                 rootedtree([1, 2]) => a2,
                                                                                 rootedtree([1, 2, 2]) => a31,
                                                                                 rootedtree([1, 2, 3]) => a32)

        Symbolics.@variables b1 b2 b31 b32
        b = OrderedDict{RootedTrees.RootedTree{Int, Vector{Int}}, Symbolics.Num}(rootedtree(Int[]) => 0,
                                                                                 rootedtree([1]) => b1,
                                                                                 rootedtree([1, 2]) => b2,
                                                                                 rootedtree([1, 2, 2]) => b31,
                                                                                 rootedtree([1, 2, 3]) => b32)

        # See equation (5) of
        # - Philippe Chartier, Ernst Hairer and Gilles Vilmart (2007)
        #   Numerical integrators based on modified differential equations
        #   [DOI: 10.1090/S0025-5718-07-01967-9](https://doi.org/10.1090/S0025-5718-07-01967-9)
        t = rootedtree([1])
        @inferred compose(b, a, t)
        @test isequal(compose(b, a, t), a0 * b1 + a1)

        t = rootedtree([1, 2])
        @inferred compose(b, a, t)
        @test isequal(compose(b, a, t), a0 * b2 + a1 * b1 + a2)

        t = rootedtree([1, 2, 2])
        @inferred compose(b, a, t)
        @test isequal(compose(b, a, t), a0 * b31 + a1 * b1^2 + 2 * a2 * b1 + a31)

        t = rootedtree([1, 2, 3])
        @inferred compose(b, a, t)
        @test isequal(compose(b, a, t), a0 * b32 + a1 * b2 + a2 * b1 + a32)

        @testset "Composing RK4 with itself" begin
            # classical fourth-order Runge-Kutta method
            A = @SArray [0 0 0 0;
                         1//2 0 0 0;
                         0 1//2 0 0;
                         0 0 1 0]
            b = @SArray [1 // 6, 1 // 3, 1 // 3, 1 // 6]
            c = @SArray [0, 1 // 2, 1 // 2, 1]

            series_rk4 = bseries(A, b, c, 8)
            series_rk4_composed = @inferred compose(series_rk4, series_rk4,
                                                    normalize_stepsize = true)

            # Butcher coefficients of the composition (with normalized step size)
            A = @SArray [0 0 0 0 0 0 0 0;
                         1//4 0 0 0 0 0 0 0;
                         0 1//4 0 0 0 0 0 0;
                         0 0 1//2 0 0 0 0 0;
                         1//12 1//6 1//6 1//12 0 0 0 0;
                         1//12 1//6 1//6 1//12 1//4 0 0 0;
                         1//12 1//6 1//6 1//12 0 1//4 0 0;
                         1//12 1//6 1//6 1//12 0 0 1//2 0]
            b = @SArray [1 // 12, 1 // 6, 1 // 6, 1 // 12, 1 // 12, 1 // 6, 1 // 6, 1 // 12]
            c = @SArray [0, 1 // 4, 1 // 4, 1 // 2, 1 // 2, 3 // 4, 3 // 4, 1 // 1]

            series_2rk4 = bseries(A, b, c, order(series_rk4))

            @test series_rk4_composed == series_2rk4

            # Ensure that the normalization uses the correct factor
            unnormalized_series = @inferred compose(series_rk4, series_rk4,
                                                    normalize_stepsize = false)
            for t in keys(unnormalized_series)
                @test unnormalized_series[t] == series_rk4_composed[t] * 2^order(t)
            end
        end

        @testset "Butcher's effective order 5 method" begin
            # Butcher, J. C.
            # "The effective order of Runge-Kutta methods."
            # In Conference on the numerical solution of differential equations,
            # pp. 133-139. Springer, Berlin, Heidelberg, 1969.
            # https://doi.org/10.1007/BFb0060019
            A = [0 0 0 0 0;
                 1//5 0 0 0 0;
                 0 2//5 0 0 0;
                 3//16 0 5//16 0 0;
                 1//4 0 -5//4 2 0]
            b = [1 // 6, 0, 0, 2 // 3, 1 // 6]
            rk_a = RungeKuttaMethod(A, b)
            series_a = @inferred bseries(rk_a, 5)
            # this is the main method

            A = [0 0 0 0 0;
                 1//5 0 0 0 0;
                 0 2//5 0 0 0;
                 75//64 -9//4 117//64 0 0;
                 -37//36 7//3 -3//4 4//9 0]
            b = [19 // 144, 0, 25 // 48, 2 // 9, 1 // 8]
            rk_b = RungeKuttaMethod(A, b)
            series_b = @inferred bseries(rk_b, 5)
            # this is the starting method

            A = [0 0 0 0 0;
                 1//5 0 0 0 0;
                 0 2//5 0 0 0;
                 161//192 -19//12 287//192 0 0;
                 -27//28 19//7 -291//196 36//49 0]
            b = [7 // 48, 0, 475 // 1008, 2 // 7, 7 // 72]
            rk_c = RungeKuttaMethod(A, b)
            series_c = @inferred bseries(rk_c, 5)
            # this is the finishing method

            series = @inferred compose(series_b, series_a, series_c,
                                       normalize_stepsize = true)
            @test series == ExactSolution(series)
        end
    end # @testset "compose"

    @testset "modified_equation" begin
        t1 = rootedtree([1])
        t2 = rootedtree([1, 2])
        t31 = rootedtree([1, 2, 2])
        t32 = rootedtree([1, 2, 3])
        t41 = rootedtree([1, 2, 2, 2])
        t42 = rootedtree([1, 2, 2, 3])
        t43 = rootedtree([1, 2, 3, 3])
        t44 = rootedtree([1, 2, 3, 4])
        t51 = rootedtree([1, 2, 2, 2, 2])
        t52 = rootedtree([1, 2, 2, 2, 3])
        t53 = rootedtree([1, 2, 2, 3, 3])
        t54 = rootedtree([1, 2, 2, 3, 4])
        t55 = rootedtree([1, 2, 3, 2, 3])
        t56 = rootedtree([1, 2, 3, 3, 3])
        t57 = rootedtree([1, 2, 3, 3, 4])
        t58 = rootedtree([1, 2, 3, 4, 4])
        t59 = rootedtree([1, 2, 3, 4, 5])

        @testset "SSPRK(2, 2) aka Heun's method" begin
            A = @SArray [0.0 0.0;
                         1.0 0.0]
            b = @SArray [1 / 2, 1 / 2]
            c = @SArray [0.0, 1.0]
            order = 5
            series = modified_equation(A, b, c, order)

            # tested with the Python package BSeries
            @test series[t1]≈1.0 atol=10 * eps()
            @test series[t2]≈0 atol=10 * eps()
            @test series[t31]≈0.166666666666667 atol=10 * eps()
            @test series[t32]≈-0.166666666666667 atol=10 * eps()
            @test series[t41]≈-1.11022302462516e-16 atol=10 * eps()
            @test series[t42]≈-0.125000000000000 atol=10 * eps()
            @test series[t43]≈-2.77555756156289e-17 atol=10 * eps()
            @test series[t44]≈0.125000000000000 atol=10 * eps()
            @test series[t51]≈-0.0333333333333332 atol=10 * eps()
            @test series[t52]≈-0.0583333333333333 atol=10 * eps()
            @test series[t55]≈0.0750000000000000 atol=10 * eps()
            @test series[t53]≈0.0583333333333333 atol=10 * eps()
            @test series[t56]≈0.0333333333333334 atol=10 * eps()
            @test series[t54]≈0.0500000000000000 atol=10 * eps()
            @test series[t57]≈0.0583333333333333 atol=10 * eps()
            @test series[t58]≈-0.0583333333333333 atol=10 * eps()
            @test series[t59]≈-0.0500000000000000 atol=10 * eps()
        end

        @testset "SSPRK(3, 3)" begin
            A = @SArray [0.0 0.0 0.0;
                         1.0 0.0 0.0;
                         1/4 1/4 0.0]
            b = @SArray [1 / 6, 1 / 6, 2 / 3]
            c = @SArray [0.0, 1.0, 1 / 2]
            order = 5
            series = modified_equation(A, b, c, order)

            # tested with the Python package BSeries
            @test series[t1]≈1.0 atol=10 * eps()
            @test series[t2]≈0 atol=10 * eps()
            @test series[t31]≈0 atol=10 * eps()
            @test series[t32]≈0 atol=10 * eps()
            @test series[t41]≈0 atol=10 * eps()
            @test series[t42]≈-0.0416666666666667 atol=10 * eps()
            @test series[t43]≈0.0833333333333333 atol=10 * eps()
            @test series[t44]≈-0.0416666666666667 atol=10 * eps()
            @test series[t51]≈0.00833333333333330 atol=10 * eps()
            @test series[t52]≈-0.0166666666666667 atol=10 * eps()
            @test series[t55]≈0.0333333333333333 atol=10 * eps()
            @test series[t53]≈0.0166666666666667 atol=10 * eps()
            @test series[t56]≈-0.00833333333333333 atol=10 * eps()
            @test series[t54]≈0.00833333333333333 atol=10 * eps()
            @test series[t57]≈-0.0250000000000000 atol=10 * eps()
            @test series[t58]≈-0.0166666666666667 atol=10 * eps()
            @test series[t59]≈0.0333333333333333 atol=10 * eps()
        end

        @testset "Explicit midpoint method (Runge's method)" begin
            A = @SArray [0 0; 1//2 0]
            b = @SArray [0, 1 // 1]
            c = @SArray [0, 1 // 2]
            order = 5
            series = modified_equation(A, b, c, order)

            # tested with the Python package BSeries
            @test series[t1] == 1
            @test series[t2] == 0
            @test series[t31] == -1 // 12
            @test series[t32] == -1 // 6
            @test series[t41] == 0
            @test series[t42] == 0
            @test series[t43] == 1 // 8
            @test series[t44] == 1 // 8
            @test series[t51] == 7 // 240
            @test series[t52] == 1 // 40
            @test series[t55] == 1 // 30
            @test series[t53] == 3 // 80
            @test series[t56] == -7 // 240
            @test series[t54] == 7 // 240
            @test series[t57] == -1 // 40
            @test series[t58] == -19 // 240
            @test series[t59] == -1 // 20
        end

        @testset "Average vector field method" begin
            # Example 1 of
            # Elena Celledoni, Robert I. McLachlan, Brynjulf Owren, and G. R. W. Quispel (2010)
            # Energy-preserving integrators and the structure of B-series.
            # Foundations of Computational Mathematics
            # [DOI: 10.1007/s10208-010-9073-1](https://doi.org/10.1007/s10208-010-9073-1)
            series = bseries(5) do t, series
                if order(t) in (0, 1)
                    return 1 // 1
                else
                    v = 1 // 1
                    n = 0
                    for subtree in SubtreeIterator(t)
                        v *= series[subtree]
                        n += 1
                    end
                    return v / (n + 1)
                end
            end

            coefficients = @inferred modified_equation(series)
            let t = rootedtree(Int[])
                @test coefficients[t] / symmetry(t) == 0
            end
            let t = rootedtree([1])
                @test coefficients[t] / symmetry(t) == 1
            end
            let t = rootedtree([1, 2])
                @test coefficients[t] / symmetry(t) == 0
            end
            let t = rootedtree([1, 2, 3])
                @test coefficients[t] / symmetry(t) == 1 // 12
            end
            let t = rootedtree([1, 2, 2])
                @test coefficients[t] / symmetry(t) == 0
            end
            let t = rootedtree([1, 2, 3, 4])
                @test coefficients[t] / symmetry(t) == 0
            end
            let t = rootedtree([1, 2, 3, 3])
                @test coefficients[t] / symmetry(t) == 0
            end
            let t = rootedtree([1, 2, 3, 2])
                @test coefficients[t] / symmetry(t) == 0
            end
            let t = rootedtree([1, 2, 2, 2])
                @test coefficients[t] / symmetry(t) == 0
            end
            let t = rootedtree([1, 2, 3, 4, 5])
                @test coefficients[t] / symmetry(t) == 9 // 720
            end
            let t = rootedtree([1, 2, 3, 4, 4])
                @test coefficients[t] / symmetry(t) == 4 // 720
            end
            let t = rootedtree([1, 2, 3, 4, 3])
                @test coefficients[t] / symmetry(t) == 2 // 720
            end
            let t = rootedtree([1, 2, 3, 4, 2])
                @test coefficients[t] / symmetry(t) == -4 // 720
            end
            let t = rootedtree([1, 2, 3, 3, 3])
                @test coefficients[t] / symmetry(t) == -1 // 720
            end
            let t = rootedtree([1, 2, 3, 3, 2])
                @test coefficients[t] / symmetry(t) == -4 // 720
            end
            let t = rootedtree([1, 2, 3, 2, 3])
                @test coefficients[t] / symmetry(t) == 2 // 720
            end
            let t = rootedtree([1, 2, 3, 2, 2])
                @test coefficients[t] / symmetry(t) == -1 // 720
            end
            let t = rootedtree([1, 2, 2, 2, 2])
                @test coefficients[t] / symmetry(t) == 0
            end
        end
    end # @testset "modified_equation"

    @testset "elementary differentials" begin
        @testset "Bicolored trees" begin
            @testset "Lotka-Volterra" begin
                # Verified with Mathematica
                # u = {q, p};
                # f1 = {q * (p - 1), 0};
                # f2 = {0, p * (2 - q)};
                #
                # f1p = Simplify@D[f1, {u}];
                # f2p = Simplify@D[f2, {u}];
                #
                # f1pp = Simplify@D[f1, {u, 2}];
                # f2pp = Simplify@D[f2, {u, 2}];
                #
                # (* Trees of order 2 *)
                # Map[InputForm, f1p.f1]
                # Map[InputForm, f2p.f1]
                # Map[InputForm, f1p.f2]
                # Map[InputForm, f2p.f2]
                #
                # (* Tall trees of order 3 *)
                # Map[InputForm, f1p.(f1p.f1)]
                # Map[InputForm, f2p.(f1p.f1)]
                # Map[InputForm, f1p.(f2p.f1)]
                # Map[InputForm, f2p.(f2p.f1)]
                # Map[InputForm, f1p.(f1p.f2)]
                # Map[InputForm, f2p.(f1p.f2)]
                # Map[InputForm, f1p.(f2p.f2)]
                # Map[InputForm, f2p.(f2p.f2)]
                #
                # (* Bushy trees of order 3 *)
                # Map[InputForm, f1pp.f1.f1]
                # Map[InputForm, f2pp.f1.f1]
                # Map[InputForm, f1pp.f2.f1]
                # Map[InputForm, f2pp.f2.f1]
                # (* The other choice of colors of the leaves is redundant *)
                # Map[InputForm, f1pp.f2.f2]
                # Map[InputForm, f2pp.f2.f2]
                @testset "SymEngine" begin
                    q, p = u = SymEngine.symbols("q, p")
                    f = ([q * (p - 1), 0], [0, p * (2 - q)])
                    differentials = elementary_differentials(f, u, 3)
                    @test differentials[rootedtree(Int64[], Bool[])] == [1, 1]
                    @test differentials[rootedtree([1], Bool[0])] == [q * (p - 1), 0]
                    @test differentials[rootedtree([1], Bool[1])] == [0, p * (2 - q)]
                    @test differentials[rootedtree([1, 2], Bool[0, 0])] ==
                          [(-1 + p)^2 * q, 0]
                    @test differentials[rootedtree([1, 2], Bool[1, 0])] ==
                          [0, -((-1 + p) * p * q)]
                    @test differentials[rootedtree([1, 2], Bool[0, 1])] ==
                          [p * (2 - q) * q, 0]
                    @test differentials[rootedtree([1, 2], Bool[1, 1])] ==
                          [0, p * (2 - q)^2]
                    @test differentials[rootedtree([1, 2, 3], Bool[0, 0, 0])] ==
                          [(-1 + p)^3 * q, 0]
                    @test differentials[rootedtree([1, 2, 3], Bool[1, 0, 0])] ==
                          [0, -((-1 + p)^2 * p * q)]
                    @test differentials[rootedtree([1, 2, 3], Bool[0, 1, 0])] ==
                          [-((-1 + p) * p * q^2), 0]
                    @test differentials[rootedtree([1, 2, 3], Bool[1, 1, 0])] ==
                          [0, -((-1 + p) * p * (2 - q) * q)]
                    @test differentials[rootedtree([1, 2, 3], Bool[0, 0, 1])] ==
                          [(-1 + p) * p * (2 - q) * q, 0]
                    @test differentials[rootedtree([1, 2, 3], Bool[1, 0, 1])] ==
                          [0, -(p^2 * (2 - q) * q)]
                    @test differentials[rootedtree([1, 2, 3], Bool[0, 1, 1])] ==
                          [p * (2 - q)^2 * q, 0]
                    @test differentials[rootedtree([1, 2, 3], Bool[1, 1, 1])] ==
                          [0, p * (2 - q)^3]
                    @test differentials[rootedtree([1, 2, 2], Bool[0, 0, 0])] == [0, 0]
                    @test differentials[rootedtree([1, 2, 2], Bool[1, 0, 0])] == [0, 0]
                    @test differentials[rootedtree([1, 2, 2], Bool[0, 1, 0])] ==
                          [(-1 + p) * p * (2 - q) * q, 0]
                    @test differentials[rootedtree([1, 2, 2], Bool[1, 1, 0])] ==
                          [0, -((-1 + p) * p * (2 - q) * q)]
                    @test differentials[rootedtree([1, 2, 2], Bool[0, 1, 1])] == [0, 0]
                    @test differentials[rootedtree([1, 2, 2], Bool[1, 1, 1])] == [0, 0]
                end
            end
        end
    end # @testset "elementary differentials"

    @testset "modified_equation with elementary differentials" begin
        @testset "SymEngine.jl" begin
            @testset "Explicit Euler" begin
                # Lotka-Volterra model
                dt = SymEngine.symbols("dt")
                p, q = u = SymEngine.symbols("p, q")
                f = [p * (2 - q), q * (p - 1)]

                # Explicit Euler method
                A = @SMatrix [0 // 1;;]
                b = @SArray [1 // 1]
                c = @SArray [0 // 1]

                # tested with the Python package BSeries
                series2 = modified_equation(f, u, dt, A, b, c, 2)
                series2_reference = [
                    -dt * (-p * q * (p - 1) + p * (2 - q)^2) / 2 + p * (2 - q),
                    -dt * (p * q * (2 - q) + q * (p - 1)^2) / 2 + q * (p - 1),
                ]
                @test mapreduce(isequal, &, series2, series2_reference)

                # tested with the Python package BSeries
                series3 = modified_equation(f, u, dt, A, b, c, 3)
                series3_reference = [
                    -dt^2 * p * q * (2 - q) * (p - 1) / 6 +
                    dt^2 *
                    (-p^2 * q * (2 - q) - p * q * (2 - q) * (p - 1) - p * q * (p - 1)^2 +
                     p * (2 - q)^3) / 3 - dt * (-p * q * (p - 1) + p * (2 - q)^2) / 2 +
                    p * (2 - q),
                    dt^2 * p * q * (2 - q) * (p - 1) / 6 +
                    dt^2 *
                    (-p * q^2 * (p - 1) + p * q * (2 - q)^2 + p * q * (2 - q) * (p - 1) +
                     q * (p - 1)^3) / 3 - dt * (p * q * (2 - q) + q * (p - 1)^2) / 2 +
                    q * (p - 1),
                ]
                @test mapreduce(iszero ∘ SymEngine.expand, &, series3 - series3_reference)

                # tested with the Python package BSeries
                series4 = modified_equation(f, u, dt, A, b, c, 4)
                series4_reference = [
                    -dt^3 * (-2 * p^2 * q * (2 - q) * (p - 1) +
                     2 * p * q * (2 - q) * (p - 1) * (q - 2)) / 12 -
                    dt^3 * (-p^2 * q * (2 - q)^2 + p * q^2 * (p - 1)^2 +
                     p * q * (1 - p) * (2 - q) * (p - 1) +
                     p * q * (2 - q) * (p - 1) * (q - 2)) / 12 -
                    dt^3 * (p^2 * q^2 * (p - 1) - 2 * p^2 * q * (2 - q)^2 -
                     p^2 * q * (2 - q) * (p - 1) - p * q * (2 - q)^2 * (p - 1) -
                     p * q * (2 - q) * (p - 1)^2 - p * q * (p - 1)^3 + p * (2 - q)^4) / 4 -
                    dt^2 * p * q * (2 - q) * (p - 1) / 6 +
                    dt^2 *
                    (-p^2 * q * (2 - q) - p * q * (2 - q) * (p - 1) - p * q * (p - 1)^2 +
                     p * (2 - q)^3) / 3 - dt * (-p * q * (p - 1) + p * (2 - q)^2) / 2 +
                    p * (2 - q),
                    -dt^3 *
                    (-2 * p * q^2 * (2 - q) * (p - 1) + 2 * p * q * (2 - q) * (p - 1)^2) /
                    12 -
                    dt^3 * (p^2 * q * (2 - q)^2 - p * q^2 * (p - 1)^2 +
                     p * q * (2 - q)^2 * (p - 1) + p * q * (2 - q) * (p - 1)^2) / 12 -
                    dt^3 * (-p^2 * q^2 * (2 - q) - p * q^2 * (2 - q) * (p - 1) -
                     2 * p * q^2 * (p - 1)^2 + p * q * (2 - q)^3 +
                     p * q * (2 - q)^2 * (p - 1) + p * q * (2 - q) * (p - 1)^2 +
                     q * (p - 1)^4) / 4 + dt^2 * p * q * (2 - q) * (p - 1) / 6 +
                    dt^2 *
                    (-p * q^2 * (p - 1) + p * q * (2 - q)^2 + p * q * (2 - q) * (p - 1) +
                     q * (p - 1)^3) / 3 - dt * (p * q * (2 - q) + q * (p - 1)^2) / 2 +
                    q * (p - 1),
                ]
                @test mapreduce(iszero ∘ SymEngine.expand, &, series4 - series4_reference)
            end

            @testset "IMEX Euler (partitioned Euler, symplectic Euler)" begin
                # Lotka-Volterra model
                dt = SymEngine.symbols("dt")
                q, p = u = SymEngine.symbols("q, p")
                f = ([0, p * (2 - q)], [q * (p - 1), 0])

                # Symplectic Euler method
                ex_euler = RungeKuttaMethod(@SMatrix([0]), @SVector [1])
                im_euler = RungeKuttaMethod(@SMatrix([1]), @SVector [1])
                ark = AdditiveRungeKuttaMethod([im_euler, ex_euler])

                # Hairer, Lubich, Wanner (2006) Geometric numerical integration
                # Example IX.1.3(b)
                series_integrator = bseries(ark, 2)
                series = modified_equation(f, u, dt, series_integrator)
                series_reference = [
                    q * (p - 1) - dt / 2 * q * (p^2 + p * q - 4 * p + 1),
                    -p * (q - 2) + dt / 2 * p * (q^2 + p * q - 5 * q + 4),
                ]
                @test mapreduce(iszero ∘ SymEngine.expand, &, series - series_reference)
            end
        end

        @testset "SymPy.jl" begin
            # Lotka-Volterra model
            dt = SymPy.symbols("dt")
            p, q = u = SymPy.symbols("p, q")
            f = [p * (2 - q), q * (p - 1)]

            # Explicit Euler method
            A = @SMatrix [0 // 1;;]
            b = @SArray [1 // 1]
            c = @SArray [0 // 1]

            # tested with the Python package BSeries
            series2 = modified_equation(f, u, dt, A, b, c, 2)
            series2_reference = [
                -dt * (-p * q * (p - 1) + p * (2 - q)^2) / 2 + p * (2 - q),
                -dt * (p * q * (2 - q) + q * (p - 1)^2) / 2 + q * (p - 1),
            ]
            @test mapreduce(isequal, &, series2, series2_reference)

            # tested with the Python package BSeries
            series3 = modified_equation(f, u, dt, A, b, c, 3)
            series3_reference = [
                -dt^2 * p * q * (2 - q) * (p - 1) / 6 +
                dt^2 *
                (-p^2 * q * (2 - q) - p * q * (2 - q) * (p - 1) - p * q * (p - 1)^2 +
                 p * (2 - q)^3) / 3 - dt * (-p * q * (p - 1) + p * (2 - q)^2) / 2 +
                p * (2 - q),
                dt^2 * p * q * (2 - q) * (p - 1) / 6 +
                dt^2 *
                (-p * q^2 * (p - 1) + p * q * (2 - q)^2 + p * q * (2 - q) * (p - 1) +
                 q * (p - 1)^3) / 3 - dt * (p * q * (2 - q) + q * (p - 1)^2) / 2 +
                q * (p - 1),
            ]
            @test mapreduce(iszero ∘ SymPy.expand, &, series3 - series3_reference)

            # tested with the Python package BSeries
            series4 = modified_equation(f, u, dt, A, b, c, 4)
            series4_reference = [
                -dt^3 *
                (-2 * p^2 * q * (2 - q) * (p - 1) + 2 * p * q * (2 - q) * (p - 1) * (q - 2)) /
                12 -
                dt^3 * (-p^2 * q * (2 - q)^2 + p * q^2 * (p - 1)^2 +
                 p * q * (1 - p) * (2 - q) * (p - 1) + p * q * (2 - q) * (p - 1) * (q - 2)) /
                12 -
                dt^3 * (p^2 * q^2 * (p - 1) - 2 * p^2 * q * (2 - q)^2 -
                 p^2 * q * (2 - q) * (p - 1) - p * q * (2 - q)^2 * (p - 1) -
                 p * q * (2 - q) * (p - 1)^2 - p * q * (p - 1)^3 + p * (2 - q)^4) / 4 -
                dt^2 * p * q * (2 - q) * (p - 1) / 6 +
                dt^2 *
                (-p^2 * q * (2 - q) - p * q * (2 - q) * (p - 1) - p * q * (p - 1)^2 +
                 p * (2 - q)^3) / 3 - dt * (-p * q * (p - 1) + p * (2 - q)^2) / 2 +
                p * (2 - q),
                -dt^3 *
                (-2 * p * q^2 * (2 - q) * (p - 1) + 2 * p * q * (2 - q) * (p - 1)^2) / 12 -
                dt^3 *
                (p^2 * q * (2 - q)^2 - p * q^2 * (p - 1)^2 + p * q * (2 - q)^2 * (p - 1) +
                 p * q * (2 - q) * (p - 1)^2) / 12 -
                dt^3 * (-p^2 * q^2 * (2 - q) - p * q^2 * (2 - q) * (p - 1) -
                 2 * p * q^2 * (p - 1)^2 + p * q * (2 - q)^3 + p * q * (2 - q)^2 * (p - 1) +
                 p * q * (2 - q) * (p - 1)^2 + q * (p - 1)^4) / 4 +
                dt^2 * p * q * (2 - q) * (p - 1) / 6 +
                dt^2 *
                (-p * q^2 * (p - 1) + p * q * (2 - q)^2 + p * q * (2 - q) * (p - 1) +
                 q * (p - 1)^3) / 3 - dt * (p * q * (2 - q) + q * (p - 1)^2) / 2 +
                q * (p - 1),
            ]
            @test mapreduce(iszero ∘ SymPy.expand, &, series4 - series4_reference)
        end

        @testset "Symbolics.jl" begin
            # Lotka-Volterra model
            Symbolics.@variables dt
            u = Symbolics.@variables p q
            f = [p * (2 - q), q * (p - 1)]

            # Explicit Euler method
            A = @SMatrix [0 // 1;;]
            b = @SArray [1 // 1]
            c = @SArray [0 // 1]

            # tested with the Python package BSeries
            series2 = modified_equation(f, u, dt, A, b, c, 2)
            series2_reference = [
                -dt * (-p * q * (p - 1) + p * (2 - q)^2) / 2 + p * (2 - q),
                -dt * (p * q * (2 - q) + q * (p - 1)^2) / 2 + q * (p - 1),
            ]
            @test mapreduce(isequal, &, series2, series2_reference)

            # tested with the Python package BSeries
            series3 = modified_equation(f, u, dt, A, b, c, 3)
            series3_reference = [
                -dt^2 * p * q * (2 - q) * (p - 1) / 6 +
                dt^2 *
                (-p^2 * q * (2 - q) - p * q * (2 - q) * (p - 1) - p * q * (p - 1)^2 +
                 p * (2 - q)^3) / 3 - dt * (-p * q * (p - 1) + p * (2 - q)^2) / 2 +
                p * (2 - q),
                dt^2 * p * q * (2 - q) * (p - 1) / 6 +
                dt^2 *
                (-p * q^2 * (p - 1) + p * q * (2 - q)^2 + p * q * (2 - q) * (p - 1) +
                 q * (p - 1)^3) / 3 - dt * (p * q * (2 - q) + q * (p - 1)^2) / 2 +
                q * (p - 1),
            ]
            @test mapreduce(iszero ∘ Symbolics.expand, &, series3 - series3_reference)

            # tested with the Python package BSeries
            series4 = modified_equation(f, u, dt, A, b, c, 4)
            series4_reference = [
                -dt^3 *
                (-2 * p^2 * q * (2 - q) * (p - 1) + 2 * p * q * (2 - q) * (p - 1) * (q - 2)) /
                12 -
                dt^3 * (-p^2 * q * (2 - q)^2 + p * q^2 * (p - 1)^2 +
                 p * q * (1 - p) * (2 - q) * (p - 1) + p * q * (2 - q) * (p - 1) * (q - 2)) /
                12 -
                dt^3 * (p^2 * q^2 * (p - 1) - 2 * p^2 * q * (2 - q)^2 -
                 p^2 * q * (2 - q) * (p - 1) - p * q * (2 - q)^2 * (p - 1) -
                 p * q * (2 - q) * (p - 1)^2 - p * q * (p - 1)^3 + p * (2 - q)^4) / 4 -
                dt^2 * p * q * (2 - q) * (p - 1) / 6 +
                dt^2 *
                (-p^2 * q * (2 - q) - p * q * (2 - q) * (p - 1) - p * q * (p - 1)^2 +
                 p * (2 - q)^3) / 3 - dt * (-p * q * (p - 1) + p * (2 - q)^2) / 2 +
                p * (2 - q),
                -dt^3 *
                (-2 * p * q^2 * (2 - q) * (p - 1) + 2 * p * q * (2 - q) * (p - 1)^2) / 12 -
                dt^3 *
                (p^2 * q * (2 - q)^2 - p * q^2 * (p - 1)^2 + p * q * (2 - q)^2 * (p - 1) +
                 p * q * (2 - q) * (p - 1)^2) / 12 -
                dt^3 * (-p^2 * q^2 * (2 - q) - p * q^2 * (2 - q) * (p - 1) -
                 2 * p * q^2 * (p - 1)^2 + p * q * (2 - q)^3 + p * q * (2 - q)^2 * (p - 1) +
                 p * q * (2 - q) * (p - 1)^2 + q * (p - 1)^4) / 4 +
                dt^2 * p * q * (2 - q) * (p - 1) / 6 +
                dt^2 *
                (-p * q^2 * (p - 1) + p * q * (2 - q)^2 + p * q * (2 - q) * (p - 1) +
                 q * (p - 1)^3) / 3 - dt * (p * q * (2 - q) + q * (p - 1)^2) / 2 +
                q * (p - 1),
            ]
            @test mapreduce(iszero ∘ Symbolics.expand, &, series4 - series4_reference)
        end
    end # @testset "modified_equation with elementary differentials"

    @testset "modifying_integrator" begin
        t1 = rootedtree([1])
        t2 = rootedtree([1, 2])
        t31 = rootedtree([1, 2, 2])
        t32 = rootedtree([1, 2, 3])
        t41 = rootedtree([1, 2, 2, 2])
        t42 = rootedtree([1, 2, 2, 3])
        t43 = rootedtree([1, 2, 3, 3])
        t44 = rootedtree([1, 2, 3, 4])
        t51 = rootedtree([1, 2, 2, 2, 2])
        t52 = rootedtree([1, 2, 2, 2, 3])
        t53 = rootedtree([1, 2, 2, 3, 3])
        t54 = rootedtree([1, 2, 2, 3, 4])
        t55 = rootedtree([1, 2, 3, 2, 3])
        t56 = rootedtree([1, 2, 3, 3, 3])
        t57 = rootedtree([1, 2, 3, 3, 4])
        t58 = rootedtree([1, 2, 3, 4, 4])
        t59 = rootedtree([1, 2, 3, 4, 5])

        @testset "SSPRK(2, 2) aka Heun's method" begin
            A = @SArray [0.0 0.0;
                         1.0 0.0]
            b = @SArray [1 / 2, 1 / 2]
            c = @SArray [0.0, 1.0]
            order = 5
            series = modifying_integrator(A, b, c, order)

            # tested with the Python package BSeries
            @test series[t1]≈1 atol=10 * eps()
            @test series[t2]≈0 atol=10 * eps()
            @test series[t31]≈-0.166666666666667 atol=10 * eps()
            @test series[t32]≈1 / 6 atol=10 * eps()
            @test series[t41]≈8.32667268468867e-17 atol=10 * eps()
            @test series[t42]≈0.125000000000000 atol=10 * eps()
            @test series[t43]≈1.38777878078145e-17 atol=10 * eps()
            @test series[t44]≈-0.125000000000000 atol=10 * eps()
            @test series[t51]≈0.200000000000000 atol=10 * eps()
            @test series[t52]≈0.0583333333333333 atol=10 * eps()
            @test series[t55]≈0.00833333333333335 atol=10 * eps()
            @test series[t53]≈-0.0583333333333333 atol=10 * eps()
            @test series[t56]≈-0.200000000000000 atol=10 * eps()
            @test series[t54]≈-0.133333333333333 atol=10 * eps()
            @test series[t57]≈-0.0583333333333333 atol=10 * eps()
            @test series[t58]≈0.0583333333333333 atol=10 * eps()
            @test series[t59]≈0.133333333333333 atol=10 * eps()
        end

        @testset "SSPRK(3, 3)" begin
            A = @SArray [0.0 0.0 0.0;
                         1.0 0.0 0.0;
                         1/4 1/4 0.0]
            b = @SArray [1 / 6, 1 / 6, 2 / 3]
            c = @SArray [0.0, 1.0, 1 / 2]
            order = 5
            series = modifying_integrator(A, b, c, order)

            # tested with the Python package BSeries
            @test series[t1]≈1 atol=10 * eps()
            @test series[t2]≈0 atol=10 * eps()
            @test series[t31]≈0 atol=10 * eps()
            @test series[t32]≈0 atol=10 * eps()
            @test series[t41]≈0 atol=10 * eps()
            @test series[t42]≈0.0416666666666667 atol=10 * eps()
            @test series[t43]≈-0.0833333333333333 atol=10 * eps()
            @test series[t44]≈1 / 24 atol=10 * eps()
            @test series[t51]≈-0.00833333333333330 atol=10 * eps()
            @test series[t52]≈0.0166666666666667 atol=10 * eps()
            @test series[t55]≈-0.0333333333333333 atol=10 * eps()
            @test series[t53]≈-0.0166666666666667 atol=10 * eps()
            @test series[t56]≈0.00833333333333332 atol=10 * eps()
            @test series[t54]≈-0.00833333333333334 atol=10 * eps()
            @test series[t57]≈0.0250000000000000 atol=10 * eps()
            @test series[t58]≈1 / 60 atol=10 * eps()
            @test series[t59]≈-0.0333333333333333 atol=10 * eps()
        end

        @testset "Explicit midpoint method (Runge's method)" begin
            A = @SArray [0 0; 1//2 0]
            b = @SArray [0, 1 // 1]
            c = @SArray [0, 1 // 2]
            order = 5
            series = modifying_integrator(A, b, c, order)

            # tested with the Python package BSeries
            @test series[t1] == 1
            @test series[t2] == 0
            @test series[t31] == 1 // 12
            @test series[t32] == 1 // 6
            @test series[t41] == 0
            @test series[t42] == 0
            @test series[t43] == -1 // 8
            @test series[t44] == -1 // 8
            @test series[t51] == 1 // 80
            @test series[t52] == 1 // 60
            @test series[t55] == 7 // 240
            @test series[t53] == 1 // 240
            @test series[t56] == 9 // 80
            @test series[t54] == 1 // 80
            @test series[t57] == 13 // 120
            @test series[t58] == 13 // 80
            @test series[t59] == 2 // 15
        end
    end # @testset "modifying_integrator"

    @testset "modifying_integrator with elementary differentials" begin
        @testset "SymEngine.jl" begin
            dt = SymEngine.symbols("dt")
            α, β, γ = SymEngine.symbols("alpha, beta, gamma")
            u1, u2, u3 = u = SymEngine.symbols("u1 u2 u3")
            f = [α * u[2] * u[3], β * u[3] * u[1], γ * u[1] * u[2]]

            # Implicit midpoint method
            A = @SMatrix [1 // 2;;]
            b = @SArray [1 // 1]
            c = @SArray [1 // 2]

            # See eq. (12) of
            # - Philippe Chartier, Ernst Hairer and Gilles Vilmart (2007)
            #   Numerical integrators based on modified differential equations
            #   [DOI: 10.1090/S0025-5718-07-01967-9](https://doi.org/10.1090/S0025-5718-07-01967-9)

            series = modifying_integrator(f, u, dt, A, b, c, 5)
            # Dirty workaround since there is no way to get the polynomial coefficients
            # at the moment.
            # We differentiate the expression and set `dt` to zero to get the corresponding
            # coefficient divided by factorial(how often we needed to differentiate).
            s3_reference = -(α * β * u3^2 + α * γ * u2^2 + β * γ * u1^2) / 12
            for i in eachindex(f)
                s3 = SymEngine.subs(1 // 2 *
                                    SymEngine.diff(SymEngine.diff((series[i] - f[i]) / f[i],
                                                                  dt), dt),
                                    dt => 0)
                @test iszero(SymEngine.expand(s3 - s3_reference))
            end

            s5_reference = 6 // 5 * s3_reference^2 +
                           1 // 60 * α * β * γ *
                           (β * u1^2 * u3^2 + γ * u2^2 * u1^2 + α * u3^2 * u2^2)
            for i in eachindex(f)
                s5 = SymEngine.subs(1 // 24 *
                                    SymEngine.diff(SymEngine.diff(SymEngine.diff(SymEngine.diff((series[i] -
                                                                                                 f[i]) /
                                                                                                f[i],
                                                                                                dt),
                                                                                 dt), dt),
                                                   dt),
                                    dt => 0)
                @test iszero(SymEngine.expand(s5 - s5_reference))
            end
        end

        @testset "SymPy.jl" begin
            dt = SymPy.symbols("dt")
            α, β, γ = SymPy.symbols("alpha, beta, gamma")
            u1, u2, u3 = u = SymPy.symbols("u1 u2 u3")
            f = [α * u[2] * u[3], β * u[3] * u[1], γ * u[1] * u[2]]

            # Implicit midpoint method
            A = @SMatrix [1 // 2;;]
            b = @SArray [1 // 1]
            c = @SArray [1 // 2]

            # See eq. (12) of
            # - Philippe Chartier, Ernst Hairer and Gilles Vilmart (2007)
            #   Numerical integrators based on modified differential equations
            #   [DOI: 10.1090/S0025-5718-07-01967-9](https://doi.org/10.1090/S0025-5718-07-01967-9)

            series = modifying_integrator(f, u, dt, A, b, c, 5)
            # Dirty workaround used also for the other symbolic setups - just make
            # it consistent here, although we could use another approach with SymPy.jl.
            # We differentiate the expression and set `dt` to zero to get the corresponding
            # coefficient divided by factorial(how often we needed to differentiate).
            s3_reference = -(α * β * u3^2 + α * γ * u2^2 + β * γ * u1^2) / 12
            for i in eachindex(f)
                s3 = SymPy.subs(1 // 2 *
                                SymPy.diff(SymPy.diff((series[i] - f[i]) / f[i], dt), dt),
                                dt => 0)
                @test iszero(SymPy.expand(s3 - s3_reference))
            end

            s5_reference = 6 // 5 * s3_reference^2 +
                           1 // 60 * α * β * γ *
                           (β * u1^2 * u3^2 + γ * u2^2 * u1^2 + α * u3^2 * u2^2)
            for i in eachindex(f)
                s5 = SymPy.subs(1 // 24 *
                                SymPy.diff(SymPy.diff(SymPy.diff(SymPy.diff((series[i] -
                                                                             f[i]) / f[i],
                                                                            dt), dt), dt),
                                           dt),
                                dt => 0)
                @test iszero(SymPy.expand(s5 - s5_reference))
            end
        end

        @testset "Symbolics.jl" begin
            Symbolics.@variables dt
            Symbolics.@variables α β γ
            u = Symbolics.@variables u1 u2 u3
            f = [α * u[2] * u[3], β * u[3] * u[1], γ * u[1] * u[2]]

            # Implicit midpoint method
            A = @SMatrix [1 // 2;;]
            b = @SArray [1 // 1]
            c = @SArray [1 // 2]

            # See eq. (12) of
            # - Philippe Chartier, Ernst Hairer and Gilles Vilmart (2007)
            #   Numerical integrators based on modified differential equations
            #   [DOI: 10.1090/S0025-5718-07-01967-9](https://doi.org/10.1090/S0025-5718-07-01967-9)

            series = modifying_integrator(f, u, dt, A, b, c, 5)
            # Dirty workaround since there is no way to get the polynomial coefficients
            # in Symbolics.jl at the moment, see
            # https://github.com/JuliaSymbolics/Symbolics.jl/issues/216
            # We differentiate the expression and set `dt` to zero to get the corresponding
            # coefficient divided by factorial(how often we needed to differentiate).
            d = Symbolics.Differential(dt)
            s3_reference = -(α * β * u3^2 + α * γ * u2^2 + β * γ * u1^2) / 12
            for i in eachindex(f)
                s3 = Symbolics.simplify_fractions(Symbolics.substitute(Symbolics.expand_derivatives(1 //
                                                                                                    2 *
                                                                                                    d(d((series[i] -
                                                                                                         f[i]) /
                                                                                                        f[i]))),
                                                                       dt => 0))
                @test iszero(Symbolics.expand(s3 - s3_reference))
            end

            s5_reference = 6 // 5 * s3_reference^2 +
                           1 // 60 * α * β * γ *
                           (β * u1^2 * u3^2 + γ * u2^2 * u1^2 + α * u3^2 * u2^2)
            for i in eachindex(f)
                s5 = Symbolics.simplify_fractions(Symbolics.substitute(Symbolics.expand_derivatives(1 //
                                                                                                    24 *
                                                                                                    d(d(d(d((series[i] -
                                                                                                             f[i]) /
                                                                                                            f[i]))))),
                                                                       dt => 0))
                @test iszero(Symbolics.expand(s5 - s5_reference))
            end
        end
    end # @testset "modifying_integrator with elementary differentials"

    @testset "nonlinear oscillator" begin
        @testset "SymEngine.jl" begin
            dt = SymEngine.symbols("dt")
            u = SymEngine.symbols("u_1, u_2")
            f = [-u[2], u[1]] / (u[1]^2 + u[2]^2)

            # explicit midpoint method
            A = @SArray [0 0; 1//2 0]
            b = @SArray [0, 1 // 1]
            c = @SArray [0, 1 // 2]

            # tested with Mathematica using
            # ```
            # ClearAll["Global`*"];
            #
            # solution[t_,
            #   u0_] := {u0[[1]]*Cos[t/(u0[[1]]^2 + u0[[2]]^2)] -
            #   u0[[2]]*Sin[t/(u0[[1]]^2 + u0[[2]]^2)],
            #   u0[[2]]*Cos[t/(u0[[1]]^2 + u0[[2]]^2)] +
            #   u0[[1]]*Sin[t/(u0[[1]]^2 + u0[[2]]^2)]}
            #
            # factorF2[u_] := 1/(12*(u[[1]]^2 + u[[2]]^2)^2)
            # (*factorF2[u_]:=ff2*)
            # factorF4[u_] := 1/(20*(u[[1]]^2 + u[[2]]^2)^4)
            # (*factorF4[u_]:=ff4*)
            # factorF6[u_] := 127/(2016*(u[[1]]^2 + u[[2]]^2)^6)
            # (*factorF6[u_]:=ff6*)
            # factorF8[u_] := 1513/(12960*(u[[1]]^2 + u[[2]]^2)^8)
            # (*factorF8[u_]:=ff8*)
            #
            # factorU3[u_] := 0
            # (*factorU3[u_]:=fu3*)
            # factorU5[u_] := 1/(48*(u[[1]]^2 + u[[2]]^2)^6)
            # (*factorU5[u_]:=fu5*)
            # factorU7[u_] := 31/(640*(u[[1]]^2 + u[[2]]^2)^8)
            # (*factorU7[u_]:=fu7*)
            # factorU9[u_] := 8969/(80640*(u[[1]]^2 + u[[2]]^2)^10)
            # (*factorU9[u_]:=fu9*)
            #
            # newModifiedF[
            #   u_] :=
            # (1 + factorF2[u]*h^2 + factorF4[u]*h^4 + factorF6[u]*h^6)*
            #   originalF[
            #     u] + (factorU3[u]*h^3 + factorU5[u]*h^5 + factorU7[u]*h^7)*u
            #
            # u0 = {u01, u02};
            # f = newModifiedF;
            # y2 = u0 + h/2*f[u0];
            # unew = u0 + h*f[y2];
            # difference = Simplify@Series[unew - solution[h, u0], {h, 0, 10}];
            #
            # Simplify[difference[[1]]]
            # Simplify[difference[[2]]]
            # ```
            series = modifying_integrator(f, u, dt, A, b, c, 10)
            terms = SymEngine.subs.(series, (Dict(u[1] => 1 // 1, u[2] => 0 // 1),))

            @test isequal(terms[1],
                          1 // 48 * dt^5 + 31 // 640 * dt^7 + 8969 // 80640 * dt^9)
            @test isequal(terms[2],
                          1 + 1 // 12 * dt^2 + 1 // 20 * dt^4 + 127 // 2016 * dt^6 +
                          1513 // 12960 * dt^8)
        end
    end # @testset "nonlinear oscillator"

    @testset "integer coefficients" begin
        # reported by David Ketcheson on 2021-12-09
        A = reshape([1], 1, 1)
        b = [1]
        c = [1]
        @inferred modified_equation(A, b, c, 4)
    end

    @testset "average vector field method" begin
        series = bseries(3) do t, series
            if order(t) in (0, 1)
                return 1 // 1
            else
                v = 1 // 1
                n = 0
                for subtree in SubtreeIterator(t)
                    v *= series[subtree]
                    n += 1
                end
                return v / (n + 1)
            end
        end

        diff = series - ExactSolution(series)
        @test mapreduce(abs ∘ last, +, diff) == 1 // 12
        @test @inferred(order_of_accuracy(series)) == 2
    end

    @testset "Runge-Kutta methods interface" begin
        # classical RK4
        A = [0 0 0 0
             1//2 0 0 0
             0 1//2 0 0
             0 0 1 0]
        b = [1 // 6, 1 // 3, 1 // 3, 1 // 6]
        rk = RungeKuttaMethod(A, b)

        # fourth-order accurate
        series_integrator = @inferred bseries(rk, 4)
        series_exact = @inferred ExactSolution(series_integrator)
        @test mapreduce(==, &, values(series_integrator), values(series_exact))
        @test @inferred(order_of_accuracy(series_integrator)) == 4

        # not fifth-order accurate
        series_integrator = @inferred bseries(rk, 5)
        series_exact = @inferred ExactSolution(series_integrator)
        @test mapreduce(==, &, values(series_integrator), values(series_exact)) == false
        @test @inferred(order_of_accuracy(series_integrator)) == 4
    end # @testset "Runge-Kutta methods interface"

    @testset "additive Runge-Kutta methods interface" begin
        @testset "IMEX Euler (partitioned Euler, symplectic Euler)" begin
            ex_euler = RungeKuttaMethod(@SMatrix([0]), @SVector [1])
            im_euler = RungeKuttaMethod(@SMatrix([1]), @SVector [1])
            ark = AdditiveRungeKuttaMethod([im_euler, ex_euler])

            # first-order accurate
            series_integrator = @inferred bseries(ark, 1)
            series_exact = @inferred ExactSolution(series_integrator)
            @test mapreduce(==, &, values(series_integrator), values(series_exact))
            @test @inferred(order_of_accuracy(series_integrator)) == 1

            # not second-order accurate
            series_integrator = @inferred bseries(ark, 2)
            series_exact = @inferred ExactSolution(series_integrator)
            @test mapreduce(==, &, values(series_integrator), values(series_exact)) == false

            # modified equations and modifying integrators
            let series_integrator = @inferred bseries(ark, 3)
                @testset "modified_equation" begin
                    mod_eq = @inferred modified_equation(series_integrator)

                    # Hairer, Lubich, Wanner (2006) Geometric numerical integration
                    # Table IX.10.1, p. 383
                    # Black nodes are `0`, white nodes are `1`
                    mod_eq_reference = Dict(rootedtree(Int[], Bool[]) => 0 // 1,
                                            rootedtree([1], Bool[0]) => 1 // 1,
                                            rootedtree([1], Bool[1]) => 1 // 1,
                                            rootedtree([1, 2], Bool[0, 0]) => 1 // 2,
                                            rootedtree([1, 2], Bool[1, 0]) => 1 // 2,
                                            rootedtree([1, 2], Bool[0, 1]) => -1 // 2,
                                            rootedtree([1, 2], Bool[1, 1]) => -1 // 2,
                                            rootedtree([1, 2, 3], Bool[0, 0, 0]) => 1 // 3,
                                            rootedtree([1, 2, 3], Bool[1, 0, 0]) => 1 // 3,
                                            rootedtree([1, 2, 3], Bool[0, 1, 0]) => -1 // 6,
                                            rootedtree([1, 2, 3], Bool[1, 1, 0]) => -1 // 6,
                                            rootedtree([1, 2, 3], Bool[0, 0, 1]) => -1 // 6,
                                            rootedtree([1, 2, 3], Bool[1, 0, 1]) => -1 // 6,
                                            rootedtree([1, 2, 3], Bool[0, 1, 1]) => 1 // 3,
                                            rootedtree([1, 2, 3], Bool[1, 1, 1]) => 1 // 3,
                                            rootedtree([1, 2, 2], Bool[0, 0, 0]) => 1 // 6,
                                            rootedtree([1, 2, 2], Bool[1, 0, 0]) => 1 // 6,
                                            rootedtree([1, 2, 2], Bool[0, 1, 0]) => -1 // 3,
                                            rootedtree([1, 2, 2], Bool[1, 1, 0]) => -1 // 3,
                                            rootedtree([1, 2, 2], Bool[0, 1, 1]) => 1 // 6,
                                            rootedtree([1, 2, 2], Bool[1, 1, 1]) => 1 // 6)
                    for (key, val) in mod_eq
                        @test val == mod_eq_reference[key]
                    end
                end

                @testset "modifying_integrator" begin
                    mod_int = @inferred modifying_integrator(series_integrator)
                end
            end
        end

        @testset "Störmer-Verlet" begin
            # Hairer, Lubich, Wanner (2002)
            # Geometric numerical integration
            # Table II.2.1
            As = [
                [0 0; 1//2 1//2],
                [1//2 0; 1//2 0],
            ]
            bs = [
                [1 // 2, 1 // 2],
                [1 // 2, 1 // 2],
            ]
            ark = AdditiveRungeKuttaMethod(As, bs)

            # second-order accurate
            series_integrator = @inferred bseries(ark, 2)
            series_exact = @inferred ExactSolution(series_integrator)
            @test mapreduce(==, &, values(series_integrator), values(series_exact))
            @test @inferred(order_of_accuracy(series_integrator)) == 2

            # not third-order accurate
            series_integrator = @inferred bseries(ark, 3)
            series_exact = @inferred ExactSolution(series_integrator)
            @test mapreduce(==, &, values(series_integrator), values(series_exact)) == false

            # modified equations and modifying integrators
            let series_integrator = @inferred bseries(ark, 4)
                @testset "modified_equation" begin
                    mod_eq = @inferred modified_equation(series_integrator)

                    # second-order accurate
                    for t in BicoloredRootedTreeIterator(2)
                        @test iszero(mod_eq[t])
                    end

                    # Hairer, Lubich, Wanner (2006) Geometric numerical integration
                    # Table IX.10.2, p. 386
                    # Black nodes are `0`, white nodes are `1`
                    series_reference = Dict(rootedtree(Int[], Bool[]) => 1 // 1,
                                            rootedtree([1], Bool[0]) => 1 // 1,
                                            rootedtree([1], Bool[1]) => 1 // 1,
                                            rootedtree([1, 2], Bool[0, 0]) => 1 // 2,
                                            rootedtree([1, 2], Bool[1, 0]) => 1 // 2,
                                            rootedtree([1, 2], Bool[0, 1]) => 1 // 2,
                                            rootedtree([1, 2], Bool[1, 1]) => 1 // 2,
                                            rootedtree([1, 2, 3], Bool[0, 0, 0]) => 1 // 4,
                                            rootedtree([1, 2, 3], Bool[1, 0, 0]) => 1 // 4,
                                            rootedtree([1, 2, 3], Bool[0, 1, 0]) => 0 // 1,
                                            rootedtree([1, 2, 3], Bool[1, 1, 0]) => 0 // 1,
                                            rootedtree([1, 2, 3], Bool[0, 0, 1]) => 1 // 4,
                                            rootedtree([1, 2, 3], Bool[1, 0, 1]) => 1 // 4,
                                            rootedtree([1, 2, 3], Bool[0, 1, 1]) => 1 // 4,
                                            rootedtree([1, 2, 3], Bool[1, 1, 1]) => 1 // 4,
                                            rootedtree([1, 2, 2], Bool[0, 0, 0]) => 1 // 2,
                                            rootedtree([1, 2, 2], Bool[1, 0, 0]) => 1 // 2,
                                            rootedtree([1, 2, 2], Bool[0, 1, 0]) => 1 // 4,
                                            rootedtree([1, 2, 2], Bool[1, 1, 0]) => 1 // 4,
                                            rootedtree([1, 2, 2], Bool[0, 1, 1]) => 1 // 4,
                                            rootedtree([1, 2, 2], Bool[1, 1, 1]) => 1 // 4)
                    for t in keys(series_reference)
                        @test series_reference[t] == series_integrator[t]
                    end
                    mod_eq_reference = Dict(rootedtree(Int[], Bool[]) => 0 // 1,
                                            rootedtree([1], Bool[0]) => 1 // 1,
                                            rootedtree([1], Bool[1]) => 1 // 1,
                                            rootedtree([1, 2], Bool[0, 0]) => 0 // 1,
                                            rootedtree([1, 2], Bool[1, 0]) => 0 // 1,
                                            rootedtree([1, 2], Bool[0, 1]) => 0 // 1,
                                            rootedtree([1, 2], Bool[1, 1]) => 0 // 1,
                                            rootedtree([1, 2, 3], Bool[0, 0, 0]) => 1 // 12,
                                            rootedtree([1, 2, 3], Bool[1, 0, 0]) => 1 // 12,
                                            rootedtree([1, 2, 3], Bool[0, 1, 0]) => -1 // 6,
                                            rootedtree([1, 2, 3], Bool[1, 1, 0]) => -1 // 6,
                                            rootedtree([1, 2, 3], Bool[0, 0, 1]) => 1 // 12,
                                            rootedtree([1, 2, 3], Bool[1, 0, 1]) => 1 // 12,
                                            rootedtree([1, 2, 3], Bool[0, 1, 1]) => 1 // 12,
                                            rootedtree([1, 2, 3], Bool[1, 1, 1]) => 1 // 12,
                                            rootedtree([1, 2, 2], Bool[0, 0, 0]) => 1 // 6,
                                            rootedtree([1, 2, 2], Bool[1, 0, 0]) => 1 // 6,
                                            rootedtree([1, 2, 2], Bool[0, 1, 0]) => -1 // 12,
                                            rootedtree([1, 2, 2], Bool[1, 1, 0]) => -1 // 12,
                                            rootedtree([1, 2, 2], Bool[0, 1, 1]) => -1 // 12,
                                            rootedtree([1, 2, 2], Bool[1, 1, 1]) => -1 // 12)
                    for t in keys(mod_eq_reference)
                        @test mod_eq_reference[t] == mod_eq[t]
                    end

                    # Hairer, Lubich, Wanner (2003)
                    # Geometric numerical integration illustrated by the Störmer-Verlet method
                    # https://doi.org/10.1017/S0962492902000144
                    # equation (4.8)
                    @testset "Pendulum, SymEngine" begin
                        dt = SymEngine.symbols("dt")
                        q, v = u = SymEngine.symbols("q, v")
                        f = ([v, 0], [0, -sin(q)])

                        series = modified_equation(f, u, dt, series_integrator)
                        series_reference = f[1] + f[2] +
                                           1 // 12 * dt^2 *
                                           [2 * cos(q) * v, sin(q) * cos(q) + sin(q) * v^2]
                        @test mapreduce(iszero ∘ SymEngine.expand, &,
                                        series - series_reference)
                    end
                end # @testset "modified_equation"

                @testset "modifying_integrator" begin
                    mod_int = @inferred modifying_integrator(series_integrator)

                    for t in BicoloredRootedTreeIterator(2)
                        @test iszero(mod_int[t])
                    end
                end
            end
        end

        @testset "SSPRK33 two times" begin
            # Using the same method multiple times is equivalent to using a plain RK
            # method without any splitting/partitioning/decomposition
            A = @SArray [0 0 0; 1 0 0; 1//4 1//4 0]
            b = @SArray [1 // 6, 1 // 6, 2 // 3]
            rk = RungeKuttaMethod(A, b)
            ark = AdditiveRungeKuttaMethod([rk, rk])

            # third-order accurate
            series_integrator = @inferred bseries(ark, 3)
            series_exact = @inferred ExactSolution(series_integrator)
            @test mapreduce(==, &, values(series_integrator), values(series_exact))
            @test @inferred(order_of_accuracy(series_integrator)) == 3

            # not fourth-order accurate
            series_integrator = @inferred bseries(ark, 4)
            series_exact = @inferred ExactSolution(series_integrator)
            @test mapreduce(==, &, values(series_integrator), values(series_exact)) == false

            # modified equations and modifying integrators
            let series_rk = bseries(rk, 5)
                series_ark = bseries(ark, order(series_rk))

                for colored_tree in keys(series_ark)
                    tree = rootedtree(colored_tree.level_sequence)
                    @test series_rk[tree] == series_ark[colored_tree]
                end

                @testset "modified_equation" begin
                    mod_eq_rk = modified_equation(series_rk)
                    mod_eq_ark = modified_equation(series_ark)
                    for colored_tree in keys(mod_eq_ark)
                        tree = rootedtree(colored_tree.level_sequence)
                        @test mod_eq_rk[tree] == mod_eq_ark[colored_tree]
                    end
                end

                @testset "modifying_integrator" begin
                    mod_int_rk = modifying_integrator(series_rk)
                    mod_int_ark = modifying_integrator(series_ark)
                    for colored_tree in keys(mod_int_ark)
                        tree = rootedtree(colored_tree.level_sequence)
                        @test mod_int_rk[tree] == mod_int_ark[colored_tree]
                    end
                end
            end
        end
    end # @testset "additive Runge-Kutta methods interface"

    @testset "Rosenbrock methods interface" begin
        @testset "Kaps, Rentrop (1979): GRK4A" begin
            # Kaps, Rentrop (1979)
            # Generalized Runge-Kutta methods of order four with stepsize control
            # for stiff ordinary differential equations
            # https://doi.org/10.1007/BF01396495
            Γ = [0.395 0 0 0;
                 -0.767672395484 0.395 0 0;
                 -0.851675323742 0.522967289188 0.395 0;
                 0.288463109545 0.880214273381e-1 -0.337389840627 0.395]
            A = [0 0 0 0;
                 0.438 0 0 0;
                 0.796920457938 0.730795420615e-1 0 0;
                 0.796920457938 0.730795420615e-1 0 0]
            b = [0.199293275701, 0.482645235674, 0.680614886256e-1, 0.25]
            ros = @inferred RosenbrockMethod(Γ, A, b)

            # fourth-order accurate
            series_integrator = @inferred bseries(ros, 5)
            @test @inferred(order_of_accuracy(series_integrator)) == 4

            # not fifth-order accurate
            series_exact = @inferred ExactSolution(series_integrator)
            @test mapreduce(isapprox, &, values(series_integrator), values(series_exact)) ==
                  false
        end

        @testset "van Veldhuizen (1984)" begin
            # van Veldhuizen (1984)
            # D-stability and Kaps-Rentrop methods
            # https://doi.org/10.1007/BF02243574
            # Γ = [1//2 0 0 0;
            #      -4 1//2 0 0;
            #      -4 -1//2 1//2 0;
            #      1//4 -1//4 1 1//2]
            # A = [0 0 0 0;
            #      1 0 0 0;
            #      7//8 1//8 0 0;
            #      7//8 1//8 0 0]
            # b = [4//6, 2//6, -4//6, 4//6]
            # ros = @inferred RosenbrockMethod(Γ, A, b)
            # However, this does not work directly. Thus, we reverse-engineer
            # the coefficients as follows.
            #
            # Hairer, Wanner
            # Solving ODEs II
            # Implementation of Rosenbrock-type methods in Section IV.7.
            # The coefficients are transformed as
            # - C = I / γ - inv(Γ)
            # - A = A / Γ
            # - b' = b' / Γ
            # to yield the coefficients used in
            # http://www.unige.ch/~hairer/prog/stiff/Oldies/ros4.f
            C = [0 0 0 0;
                 -8 0 0 0;
                 -8 -1 0 0;
                 1//2 -1//2 2 0]
            γ = 1 // 2
            Γ = inv(I / γ - C)
            A = [0 0 0 0;
                 2 0 0 0;
                 7//4 1//4 0 0;
                 7//4 1//4 0 0]
            A = A * Γ
            b = [4 // 3, 2 // 3, -4 // 3, 4 // 3]
            b = (b' * Γ)'
            ros = @inferred RosenbrockMethod(Γ, A, b)

            # fourth-order accurate
            series_integrator = @inferred bseries(ros, 5)
            @test @inferred(order_of_accuracy(series_integrator)) == 4

            # not fifth-order accurate
            series_exact = @inferred ExactSolution(series_integrator)
            @test mapreduce(isapprox, &, values(series_integrator), values(series_exact)) ==
                  false
        end
    end # @testset "Rosenbrock methods interface"

    @testset "multirate infinitesimal split methods interface" begin
        # NOTE: This is still considered experimental and might change at any time!

        @testset "KW43" begin
            # Oswald Knoth, Ralf Wolke
            # Implicit-explicit Runge-Kutta methods for computing atmospheric reactive flows
            # Applied Numerical Mathematics, Volume 28, (1998) Issue 2-4
            # https://doi.org/10.1016/S0168-9274(98)00051-8
            ns = 4
            A = zeros(Polynomial{Rational{Int}, :x}, ns + 1, ns)
            D = zeros(Int, ns + 1, ns)
            G = zeros(Rational{Int}, ns + 1, ns)
            c = zeros(Rational{Int}, ns + 1)
            dts = zeros(Rational{Int}, ns + 1)

            A[2, 1] = 1 // 2
            A[3, 1] = -1 // 6
            A[3, 2] = 2 // 3
            A[4, 1] = 1 // 3
            A[4, 2] = -1 // 3
            A[4, 3] = 1
            A[5, 1] = 1 // 6
            A[5, 2] = 1 // 3
            A[5, 3] = 1 // 3
            A[5, 4] = 1 // 6
            A[5, :] = A[5, :] - A[4, :]
            A[4, :] = A[4, :] - A[3, :]
            A[3, :] = A[3, :] - A[2, :]

            c[2] = 1 // 2
            c[3] = 1 // 2
            c[4] = 1
            c[5] = 1

            D[2, 1] = 1
            D[3, 2] = 1
            D[4, 3] = 1
            D[5, 4] = 1

            dts[1] = 0
            dts[2] = 1 // 2
            dts[3] = 0
            dts[4] = 1 // 2
            dts[5] = 0

            mis = @inferred MultirateInfinitesimalSplitMethod(A, D, G, c)

            # third-order accurate
            series_integrator = @inferred bseries(mis, 3)
            series_exact = @inferred ExactSolution(series_integrator)
            @test mapreduce(==, &, values(series_integrator), values(series_exact))

            # not fourth-order accurate
            series_integrator = @inferred bseries(mis, 4)
            series_exact = @inferred ExactSolution(series_integrator)
            @test mapreduce(==, &, values(series_integrator), values(series_exact)) == false
        end

        @testset "MRI-GARK-ERK33" begin
            # Sandu, Adrian.
            # "A class of multirate infinitesimal GARK methods".
            # SIAM Journal on Numerical Analysis 57, no. 5 (2019): 2300-2327.
            # https://doi.org/10.1137/18M1205492
            ns = 3
            A = zeros(Polynomial{Float64, :x}, ns + 1, ns)
            D = zeros(ns + 1, ns)
            G = zeros(ns + 1, ns)
            c = zeros(ns + 1)
            dts = zeros(ns + 1)

            delta = -0.5

            # Γ^i in Sandu (2019) is the i-th term
            A[2, 1] = Polynomial([1 / 3])
            A[3, 1] = Polynomial([(-6 * delta - 7) / 12, (2 * delta + 1) / 2])
            A[3, 2] = Polynomial([(6 * delta + 11) / 12, -(2 * delta + 1) / 2])
            A[4, 1] = Polynomial([0.0, 0.5])
            A[4, 2] = Polynomial([(6 * delta - 5) / 12, -(2 * delta + 1) / 2])
            A[4, 3] = Polynomial([(3 - 2 * delta) / 4, delta])

            # These should be the usual `c` coefficients → c[3] = 2 / 3?
            c[2] = 1 / 3
            c[3] = 2 / 3
            c[4] = 1

            # All one???
            D[2, 1] = 1
            D[3, 2] = 1
            D[4, 3] = 1

            # Differences of `c`s?
            dts[1] = 0
            dts[2] = 1 / 3
            dts[3] = 1 / 3
            dts[4] = 1 / 3

            mis = @inferred MultirateInfinitesimalSplitMethod(A, D, G, c)

            # third-order accurate
            series_integrator = @inferred bseries(mis, 3)
            series_exact = @inferred ExactSolution(series_integrator)
            @test mapreduce(≈, &, values(series_integrator), values(series_exact))

            # not fourth-order accurate
            series_integrator = @inferred bseries(mis, 4)
            series_exact = @inferred ExactSolution(series_integrator)
            @test mapreduce(≈, &, values(series_integrator), values(series_exact)) == false
        end

        @testset "MRI-GARK-ERK45a" begin
            # Sandu, Adrian.
            # "A class of multirate infinitesimal GARK methods".
            # SIAM Journal on Numerical Analysis 57, no. 5 (2019): 2300-2327.
            # https://doi.org/10.1137/18M1205492
            ns = 5
            A = zeros(Polynomial{Float64, :x}, ns + 1, ns)
            D = zeros(ns + 1, ns)
            G = zeros(ns + 1, ns)
            c = zeros(ns + 1)
            dts = zeros(ns + 1)

            # Γ^i in Sandu (2019) is the i-th term
            A[2, 1] = Polynomial([1 / 5])

            A[3, 1] = Polynomial([-53 / 16, 503 / 80])
            A[3, 2] = Polynomial([281 / 80, -503 / 80])

            A[4, 1] = Polynomial([-36562993.0 / 71394880.0, -1365537.0 / 35697440.0])
            A[4, 2] = Polynomial([34903117.0 / 17848720.0, 4963773.0 / 7139488.0])
            A[4, 3] = Polynomial([-88770499.0 / 71394880.0, -1465833.0 / 2231090.0])

            A[5, 1] = Polynomial([-7631593.0 / 71394880.0, 66974357.0 / 35697440.0])
            A[5, 2] = Polynomial([-166232021.0 / 35697440.0, 21445367.0 / 7139488.0])
            A[5, 3] = Polynomial([6068517.0 / 1519040.0, -3.0])
            A[5, 4] = Polynomial([8644289.0 / 8924360.0, -8388609.0 / 4462180.0])

            A[6, 1] = Polynomial([277061.0 / 303808.0, -18227.0 / 7520.0])
            A[6, 2] = Polynomial([-209323.0 / 1139280.0, 2.0])
            A[6, 3] = Polynomial([-1360217.0 / 1139280.0, 1.0])
            A[6, 4] = Polynomial([-148789.0 / 56964.0, 5.0])
            A[6, 5] = Polynomial([147889.0 / 45120.0, -41933.0 / 7520.0])

            # These should be the usual `c` coefficients
            c[2] = 1 / 5
            c[3] = 2 / 5
            c[4] = 3 / 5
            c[5] = 4 / 5
            c[6] = 1

            D[2, 1] = 0
            D[3, 2] = 1
            D[4, 3] = 1
            D[5, 4] = 1
            D[6, 5] = 1

            # Differences of `c`s?
            dts[1] = 0.0
            dts[2] = 1 / 5
            dts[3] = 1 / 5
            dts[4] = 1 / 5
            dts[5] = 1 / 5
            dts[6] = 1 / 5

            mis = @inferred MultirateInfinitesimalSplitMethod(A, D, G, c)

            # fourth-order accurate
            series_integrator = @inferred bseries(mis, 4)
            series_exact = @inferred ExactSolution(series_integrator)
            @test mapreduce(≈, &, values(series_integrator), values(series_exact))

            # not fifth-order accurate
            series_integrator = @inferred bseries(mis, 5)
            series_exact = @inferred ExactSolution(series_integrator)
            @test mapreduce(≈, &, values(series_integrator), values(series_exact)) == false
        end

        @testset "EB4" begin
            # Krogstad, Stein
            # "Generalized integrating factor methods for stiff PDEs".
            # Journal of Computational Physics 203, no. 1 (2005): 72-88.
            # https://doi.org/10.1016/j.jcp.2004.08.006
            ns = 4
            A = zeros(Polynomial{Float64, :x}, ns + 1, ns)
            D = zeros(ns + 1, ns)
            G = zeros(ns + 1, ns)
            c = zeros(ns + 1)
            dts = zeros(ns + 1)

            fac1 = 1.0
            fac2 = 2.0

            A[2, 1] = Polynomial([0.5])

            A[3, 1] = Polynomial([0.5, -1 / fac1])
            A[3, 2] = Polynomial([0.0, 1 / fac1])

            A[4, 1] = Polynomial([1.0, -2 / fac1])
            A[4, 3] = Polynomial([0.0, 2 / fac1])

            A[5, 1] = Polynomial([1.0, -3 / fac1, 4 / fac2])
            A[5, 2] = Polynomial([0.0, 2 / fac1, -4 / fac2])
            A[5, 3] = Polynomial([0.0, 2 / fac1, -4 / fac2])
            A[5, 4] = Polynomial([0.0, -1 / fac1, 4 / fac2])

            c[1] = 0
            c[2] = 0.5
            c[3] = 0.5
            c[4] = 1
            c[5] = 1

            mis = @inferred MultirateInfinitesimalSplitMethod(A, D, G, c)

            # fourth-order accurate
            series_integrator = @inferred bseries(mis, 4)
            series_exact = @inferred ExactSolution(series_integrator)
            @test mapreduce(≈, &, values(series_integrator), values(series_exact))

            # not fifth-order accurate
            series_integrator = @inferred bseries(mis, 5)
            series_exact = @inferred ExactSolution(series_integrator)
            @test mapreduce(≈, &, values(series_integrator), values(series_exact)) == false
        end

        @testset "OwrenRK4" begin
            # Owren, Brynjulf.
            # "Order conditions for commutator-free Lie group methods".
            # Journal of Physics A: Mathematical and General 39, no. 19 (2006): 5585.
            # https://doi.org/10.1088/0305-4470/39/19/S15
            ns = 5
            A = zeros(Polynomial{Float64, :x}, ns + 1, ns)
            D = zeros(ns + 1, ns)
            G = zeros(ns + 1, ns)
            c = zeros(ns + 1)
            dts = zeros(ns + 1)

            A[2, 1] = Polynomial([1 / 2])

            A[3, 2] = Polynomial([1 / 2])

            A[4, 1] = Polynomial([-1 / 2])
            A[4, 3] = Polynomial([1.0])

            A[5, 1] = Polynomial([1 / 4])
            A[5, 2] = Polynomial([1 / 6])
            A[5, 3] = Polynomial([1 / 6])
            A[5, 4] = Polynomial([-1 / 12])

            A[6, 1] = Polynomial([-1 / 12])
            A[6, 2] = Polynomial([1 / 6])
            A[6, 3] = Polynomial([1 / 6])
            A[6, 4] = Polynomial([1 / 4])

            D[4, 2] = 1
            D[6, 5] = 1

            dts[1] = 0
            dts[2] = 1 / 2
            dts[3] = 1 / 2
            dts[4] = 1 / 2
            dts[5] = 1 / 2
            dts[6] = 1 / 2

            mis = @inferred MultirateInfinitesimalSplitMethod(A, D, G, c)

            # fourth-order accurate
            series_integrator = @inferred bseries(mis, 4)
            series_exact = @inferred ExactSolution(series_integrator)
            @test mapreduce(≈, &, values(series_integrator), values(series_exact))

            # not fifth-order accurate
            series_integrator = @inferred bseries(mis, 5)
            series_exact = @inferred ExactSolution(series_integrator)
            @test mapreduce(≈, &, values(series_integrator), values(series_exact)) == false
        end

        @testset "MISBI4_4" begin
            # Knoth, Oswald, and Joerg Wensch.
            # "Generalized split-explicit Runge–Kutta methods for the compressible Euler equations".
            # Monthly Weather Review 142, no. 5 (2014): 2067-2081.
            # https://doi.org/10.1175/MWR-D-13-00068.1
            # Table 4, method MIS4a
            ns = 4
            A = zeros(Polynomial{Float64, :x}, ns + 1, ns)
            D = zeros(ns + 1, ns)
            G = zeros(ns + 1, ns)
            c = zeros(ns + 1)
            dts = zeros(ns + 1)

            # β in Knoth, Wensch (2014)
            A[2, 1] = Polynomial([1 / 2])
            A[2, 1] = Polynomial([0.38758444641450318])
            A[3, 1] = Polynomial([-2.5318448354142823e-002])
            A[3, 2] = Polynomial([0.38668943087310403])
            A[4, 1] = Polynomial([0.20899983523553325])
            A[4, 2] = Polynomial([-0.45856648476371231])
            A[4, 3] = Polynomial([0.43423187573425748])
            A[5, 1] = Polynomial([-0.10048822195663100])
            A[5, 2] = Polynomial([-0.46186171956333327])
            A[5, 3] = Polynomial([0.83045062122462809])
            A[5, 4] = Polynomial([0.27014914900250392])

            # seems to be unused?
            c[2] = 0.38758444641450318
            c[3] = 0.61521685655017821
            c[4] = 0.23254717315441453
            c[5] = 1.0000000000000002

            # α in Knoth, Wensch (2014)
            D[3, 2] = 0.52349249922385610
            D[4, 2] = 1.1683374366893629
            D[4, 3] = -0.75762080241712637
            D[5, 2] = -3.6477233846797109e-002
            D[5, 3] = 0.56936148730740477
            D[5, 4] = 0.47746263002599681

            # γ in Knoth, Wensch (2014)
            G[3, 2] = 0.13145089796226542
            G[4, 2] = -0.36855857648747881
            G[4, 3] = 0.33159232636600550
            G[5, 2] = -6.5767130537473045e-002
            G[5, 3] = 4.0591093109036858e-002
            G[5, 4] = 6.4902111640806712e-002

            for i in 1:(ns + 1)
                for j in 1:(i - 1)
                    dts[i] = dts[i] + A[i, j][0]
                end
            end

            mis = @inferred MultirateInfinitesimalSplitMethod(A, D, G, c)

            # third-order accurate
            series_integrator = @inferred bseries(mis, 3)
            series_exact = @inferred ExactSolution(series_integrator)
            @test_broken mapreduce(≈, &, values(series_integrator), values(series_exact))

            # not fourth-order accurate
            series_integrator = @inferred bseries(mis, 4)
            series_exact = @inferred ExactSolution(series_integrator)
            @test mapreduce(≈, &, values(series_integrator), values(series_exact)) == false
        end
    end # @testset "multirate infinitesimal split methods interface"

    @testset "Energy preservation (Hamiltonian systems)" begin
        @testset "Pseudo-energy-preserving order 4" begin
            # References
            # Celledoni, Elena; McLachlan, Robert I.; McLaren, David I.;
            # Owren, Brynjulf; G. Reinout W. Quispel; Wright, William M.
            # Energy-preserving Runge-Kutta methods.
            # ESAIM: Mathematical Modelling and Numerical Analysis -
            # Modélisation Mathématique et Analyse Numérique,
            # Volume 43 (2009) no. 4, pp. 645-649.
            # doi : 10.1051/m2an/2009020. http://www.numdam.org/articles/10.1051/m2an/2009020/
            A = [0 0 0
                 1//3 0 0
                 -5//48 15//16 0]
            b = [1 // 10, 1 // 2, 2 // 5]
            rk = RungeKuttaMethod(A, b)

            # This method is E-P up to order 4
            @test energy_preserving_order(rk, 10) == 4
        end

        @testset "Pseudo-energy-preserving order 3" begin
            # References
            # Celledoni, Elena; McLachlan, Robert I.; McLaren, David I.;
            # Owren, Brynjulf; G. Reinout W. Quispel; Wright, William M.
            # Energy-preserving Runge-Kutta methods.
            # ESAIM: Mathematical Modelling and Numerical Analysis -
            # Modélisation Mathématique et Analyse Numérique,
            # Volume 43 (2009) no. 4, pp. 645-649.
            # doi : 10.1051/m2an/2009020. http://www.numdam.org/articles/10.1051/m2an/2009020/
            A = [0 0
                 2//3 0]
            b = [1 // 4, 3 // 4]
            rk = RungeKuttaMethod(A, b)

            # This method is E-P up to order 3
            @test energy_preserving_order(rk, 10) == 3
        end

        @testset "Classical RK Method" begin
            A = [0//1 0//1 0//1 0//1
                 1//2 0//1 0//1 0//1
                 0//1 1//2 0//1 0//1
                 0//1 0//1 1//1 0//1]
            b = [1 // 6, 1 // 3, 1 // 3, 1 // 6]
            rk = RungeKuttaMethod(A, b)
            # This method is E-P up to order 4
            @test energy_preserving_order(rk, 10) == 4
        end

        @testset "Effective Order" begin
            # References
            # Butcher, J.C. (1969). The effective order of Runge-Kutta methods.
            # In: Morris, J.L. (eds) Conference on the Numerical Solution of
            # Differential Equations. Lecture Notes in Mathematics, vol 109.
            # Springer, Berlin, Heidelberg. https://doi.org/10.1007/BFb0060019
            A = [0 0 0 0 0
                 1//5 0 0 0 0
                 0 2//5 0 0 0
                 3//16 0 5//16 0 0
                 1//4 0 -5//4 2 0]

            b = [1 // 6, 0, 0, 2 // 3, 1 // 6]
            rk = RungeKuttaMethod(A, b)
            #This method is E-P up to order 4
            @test energy_preserving_order(rk, 10) == 4
        end

        @testset "Average Vector Field (AVF)" begin
            # select order
            p = 7
            series = bseries(p) do t, series
                if order(t) in (0, 1)
                    return 1 // 1
                else
                    v = 1 // 1
                    n = 0
                    for subtree in SubtreeIterator(t)
                        v *= series[subtree]
                        n += 1
                    end
                    return v / (n + 1)
                end
            end
            @test is_energy_preserving(series) == true
        end

        @testset "Floating point coefficients" begin
            # AVF method again with various types of coefficients
            series = bseries(AverageVectorFieldMethod(Float32), 7)
            @test is_energy_preserving(series)

            series = bseries(AverageVectorFieldMethod(Float64), 7)
            @test is_energy_preserving(series)

            series = bseries(AverageVectorFieldMethod(BigFloat), 7)
            # TODO: This test is currently broken and throws an error
            @test_broken is_energy_preserving(series)
        end

        @testset "Symbolic coefficients" begin
            @testset "SymEngine.jl" begin
                # This method is second-order accurate. Thus, it is
                # energy-preserving up to order two.
                α = SymEngine.symbols("α")
                A = [0 0; 1/(2 * α) 0]
                b = [1 - α, α]
                c = [0, 1 / (2 * α)]
                series_integrator = @inferred(bseries(A, b, c, 2))
                @test @inferred(order_of_accuracy(series_integrator)) == 2
                # TODO: This test is currently broken and throws an error
                @test_broken is_energy_preserving(series_integrator)
            end

            @testset "SymPy.jl" begin
                # This method is second-order accurate. Thus, it is
                # energy-preserving up to order two.
                α = SymPy.symbols("α", real = true)
                A = [0 0; 1/(2 * α) 0]
                b = [1 - α, α]
                c = [0, 1 / (2 * α)]
                series_integrator = @inferred(bseries(A, b, c, 2))
                @test @inferred(order_of_accuracy(series_integrator)) == 2
                # TODO: This test is currently broken and throws an error
                @test_broken is_energy_preserving(series_integrator)
            end

            @testset "Symbolics.jl" begin
                # This method is second-order accurate. Thus, it is
                # energy-preserving up to order two.
                Symbolics.@variables α
                A = [0 0; 1/(2 * α) 0]
                b = [1 - α, α]
                c = [0, 1 / (2 * α)]
                series_integrator = @inferred(bseries(A, b, c, 2))
                @test @inferred(order_of_accuracy(series_integrator)) == 2
                # TODO: This test is currently broken and throws an error
                @test_broken is_energy_preserving(series_integrator)
            end
        end
    end

    @testset "Aqua" begin
        Aqua.test_all(BSeries;
                      # We would like to check for ambiguities but cannot do so right now because
                      # of https://github.com/JuliaTesting/Aqua.jl/issues/79
                      # Thus, we do not test for ambiguities here but run an additional test
                      # below excluding ambiguity tests with Base.
                      ambiguities = false,
                      # ambiguities=(; exclude=[
                      #   isapprox, Base.var"#isapprox##kw", # with Polynomials.jl
                      #   getindex, # https://github.com/stevengj/LaTeXStrings.jl/issues/61
                      #   /, # https://github.com/jump-dev/MutableArithmetics.jl/issues/161
                      # ])
                      # Requires.jl is not loaded on new versions of Julia
                      stale_deps = (; ignore = [:Requires]),
                      # We would like to test the Project.toml formatting but there are some
                      # CI issues, see https://github.com/ranocha/BSeries.jl/pull/119
                      project_toml_formatting = false)

        # No Base and as extra test for the reason described above
        @testset "ambiguities" begin
            Aqua.test_ambiguities([BSeries])
        end

        # Project.toml formatting only on newer versions of Julia
        if VERSION >= v"1.9"
            Aqua.test_project_toml_formatting(BSeries)
        end
    end

    @testset "Continuous Stage Runge-Kutta Method" begin
        @testset "(Inverse) 4x4-Hilbert Matrix" begin
            # References
            # - Yuto Miyatake and John C. Butcher.
            # "A characterization of energy-preserving methods and the construction of
            # parallel integrators for Hamiltonian systems."
            # SIAM Journal on Numerical Analysis 54, no. 3 (2016): 
            # [DOI: 10.1137/15M1020861](https://doi.org/10.1137/15M1020861) 

            # This is the matrix obtained by inverting the 4x4-Hilbert matrix
            M = [-6//5   72//5  -36//1  24//1;
            72//5  -144//5 -48//1  72//1;
            -36//1 -48//1   720//1 -720//1;
            24//1   72//1  -720//1  720//1]
            csrk = ContinuousStageRungeKuttaMethod(M)
            # Generate the bseries up to order 4
            order = 4
            series = bseries(csrk, order)
            expected_coefficients = [1//1 ,1//1, 1//2, 1//6, 1//3, 1//24, 1//12, 1//8, 1//4]
            @test collect(values(series)) == expected_coefficients
        end

        @testset "Floating-points coefficients" begin
            # Define variables
            # Values from current research for CSRK Methods.
            
            # References
            # - Yuto Miyatake and John C. Butcher.
            # "A characterization of energy-preserving methods and the construction of
            # parallel integrators for Hamiltonian systems."
            # SIAM Journal on Numerical Analysis 54, no. 3 (2016): 
            # [DOI: 10.1137/15M1020861](https://doi.org/10.1137/15M1020861)
            a = -0.37069987
            b = 0.74139974
            c = 2.51720052

            # Create the 4x4 matrix
            Minv = [a 1//2 b 1//6;
            1//2 1//4 1//6 1//8;
            b 1//6 c 1//10;
            1//6 1//8 1//10 1//12]

            # Calculate inverse of the  matrix
            M = inv(Minv)
            csrk = ContinuousStageRungeKuttaMethod(M)
            # Generate the bseries up to order 4
            order = 4
            series = bseries(csrk, order)
            expected_coefficients = [1.0 ,1.0, 0.5000000000000002, 0.16666666666666666, 0.3333333333333336, 0.04166666666666661, 0.0833333333333332, 0.12500000000000003, 0.2500000000000003]
            @test collect(values(series)) == expected_coefficients
        end
        @testset "Symbolic coefficients using SymPy.jl" begin
            # Define variables
            x = SymPy.symbols("x")
            y = SymPy.symbols("y")
            # Create symbolic matrix
            M = [x y;
                y x]
            csrk = ContinuousStageRungeKuttaMethod(M)
            # Generate the bseries up to order 3
            order = 3
            series = bseries(csrk, order)
            expected_coefficients = [1,1, 25*x^2/32 + 5*x*y/4 + y^2/2,  1105*x^3/2304 + 671*x^2*y/576 + 545*x*y^2/576 + 37*y^3/144, 125*x^3/192 + 25*x^2*y/16 + 5*x*y^2/4 + y^3/3]
            @test collect(values(series)) == expected_coefficients
        end
        @testset "Symbolic coefficients using SymEngine.jl" begin
            # Define variables
            x,y = SymEngine.symbols("x y")
            # Create symbolic matrix
            M = [x y;
                y x]
            csrk = ContinuousStageRungeKuttaMethod(M)
            # Generate the bseries up to order 3
            order = 3
            series = bseries(csrk, order)
            expected_coefficients = [1,1, 25*x^2/32 + 5*x*y/4 + y^2/2,  1105*x^3/2304 + 671*x^2*y/576 + 545*x*y^2/576 + 37*y^3/144, 125*x^3/192 + 25*x^2*y/16 + 5*x*y^2/4 + y^3/3]
            @test collect(values(series)) == expected_coefficients
        end
        @testset "Symbolic coefficients using Symbolics.jl" begin
            # Define variables
<<<<<<< HEAD
            import Symbolics: @variables
            (Symbolics.@variables x y)
=======
            Symbolics.@variables x y
>>>>>>> 02acff45
            # Create symbolic matrix
            M = [x y;
                y x]
            csrk = ContinuousStageRungeKuttaMethod(M)
            # Generate the bseries up to order 3
            order = 3
            series = bseries(csrk, order)
            expected_coefficients = [1,1, 25*x^2/32 + 5*x*y/4 + y^2/2,  1105*x^3/2304 + 671*x^2*y/576 + 545*x*y^2/576 + 37*y^3/144, 125*x^3/192 + 25*x^2*y/16 + 5*x*y^2/4 + y^3/3]
            @test collect(values(series)) == expected_coefficients
        end
        @testset "Energy-Preserving CSRK" begin
            # References
            # - Yuto Miyatake and John C. Butcher.
            # "A characterization of energy-preserving methods and the construction of
            # parallel integrators for Hamiltonian systems."
            # SIAM Journal on Numerical Analysis 54, no. 3 (2016): 
            # [DOI: 10.1137/15M1020861](https://doi.org/10.1137/15M1020861) 

            # This is the matrix obtained by inverting the 4x4-Hilbert matrix
            M = [-6//5   72//5  -36//1  24//1;
            72//5  -144//5 -48//1  72//1;
            -36//1 -48//1   720//1 -720//1;
            24//1   72//1  -720//1  720//1]
            csrk = ContinuousStageRungeKuttaMethod(M)
            # Generate the bseries up to order 5
            order = 5
            series = bseries(csrk, order)
            #check if it is energy-preserving
            @test is_energy_preserving(series) == true
        end
    end
end # @testset "BSeries"<|MERGE_RESOLUTION|>--- conflicted
+++ resolved
@@ -2139,12 +2139,7 @@
         end
         @testset "Symbolic coefficients using Symbolics.jl" begin
             # Define variables
-<<<<<<< HEAD
-            import Symbolics: @variables
-            (Symbolics.@variables x y)
-=======
-            Symbolics.@variables x y
->>>>>>> 02acff45
+            @Symbolics.variables x y
             # Create symbolic matrix
             M = [x y;
                 y x]
