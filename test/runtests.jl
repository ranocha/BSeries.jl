using Test
using BSeries

using BSeries.Latexify: latexify

using LinearAlgebra: I
using StaticArrays: @SArray, @SMatrix, @SVector

using Symbolics: Symbolics
using SymEngine: SymEngine
# see
# https://juliapy.github.io/PythonCall.jl/stable/pycall/#Tips
# https://github.com/JuliaPy/PyCall.jl/issues/1056
using SymPyPythonCall: SymPyPythonCall
ENV["PYTHON"] = SymPyPythonCall.PythonCall.python_executable_path()
import Pkg
Pkg.build("SymPy")
using SymPy: SymPy

using Aqua: Aqua

@testset "BSeries" begin
    @testset "lazy representation of exact ODE solution" begin
        exact = @inferred ExactSolution{Rational{Int}}()
        terms = collect(Iterators.take(exact, 5))
        @test terms == [1 // 1, 1 // 1, 1 // 2, 1 // 6, 1 // 3]
        @test exact == @inferred ExactSolution(exact)
    end

    @testset "non-conflicting exports" begin
        # classical RK4
        A = [0 0 0 0
             1//2 0 0 0
             0 1//2 0 0
             0 0 1 0]
        b = [1 // 6, 1 // 3, 1 // 3, 1 // 6]
        rk = @inferred RungeKuttaMethod(A, b)
        t = @inferred rootedtree([1, 2])
        @test_nowarn @inferred derivative_weight(t, rk)
    end

    @testset "latexify" begin
        # explicit midpoint method
        A = @SArray [0 0; 1//2 0]
        b = @SArray [0, 1 // 1]
        c = @SArray [0, 1 // 2]

        series_integrator = @inferred bseries(A, b, c, 2)
        @test_nowarn latexify(series_integrator)
        # Call this once without `@test_nowarn` to avoid
        # deprecation warnings introduced in newer versions of
        # Latexify.jl (v.16.?)
        latexify(series_integrator, cdot = false)
        @test_nowarn latexify(series_integrator, cdot = false)
        @test_nowarn latexify(series_integrator, dt = SymEngine.symbols("h"))
        @test_nowarn latexify(series_integrator - series_integrator)

        @testset "SymEngine.jl" begin
            @testset "Symbolic coefficients" begin
                α = SymEngine.symbols("α")
                A = [0 0; 1/(2 * α) 0]
                b = [1 - α, α]
                c = [0, 1 / (2 * α)]
                series_integrator = @inferred bseries(A, b, c, 3)
                @test_nowarn latexify(series_integrator)
            end

            @testset "Divide by h" begin
                A = [0 0; 1//2 0]
                b = [0, 1]
                c = [0, 1 // 2]
                series_integrator = @inferred bseries(A, b, c, 1)
                @test_nowarn latexify(series_integrator)

                h = SymEngine.symbols("h")
                coefficients = @inferred modified_equation(series_integrator)
                val1 = @test_nowarn latexify(coefficients, reduce_order_by = 1,
                                             cdot = false)
                val2 = @test_nowarn latexify(coefficients / h, cdot = false)
                @test val1 == val2
            end
        end

        @testset "SymPy.jl" begin
            @testset "Symbolic coefficients" begin
                α = SymPy.symbols("α", real = true)
                A = [0 0; 1/(2 * α) 0]
                b = [1 - α, α]
                c = [0, 1 / (2 * α)]
                series_integrator = @inferred bseries(A, b, c, 3)

                # Call this once to avoid failing tests with `@test_nowarn`
                # caused by deprecation warnings from PyCall.jl. See also
                # https://github.com/JuliaPy/PyCall.jl/pull/1042
                deepcopy(α)

                @test_nowarn latexify(series_integrator)
            end

            @testset "Divide by h" begin
                A = [0 0; 1//2 0]
                b = [0, 1]
                c = [0, 1 // 2]
                series_integrator = @inferred bseries(A, b, c, 1)
                @test_nowarn latexify(series_integrator)

                h = SymPy.symbols("h", real = true)
                coefficients = @inferred modified_equation(series_integrator)
                val1 = @test_nowarn latexify(coefficients, reduce_order_by = 1,
                                             cdot = false)
                @show typeof(h)
                @test typeof(BSeries.latexify_default_dt(valtype(coefficients / h))) ==
                      typeof(h)
                val2 = @test_nowarn latexify(coefficients / h, cdot = false)
                @test val1 == val2
            end
        end

        @testset "SymPyPythonCall.jl" begin
            @testset "Symbolic coefficients" begin
                α = SymPyPythonCall.symbols("α", real = true)
                A = [0 0; 1/(2 * α) 0]
                b = [1 - α, α]
                c = [0, 1 / (2 * α)]
                series_integrator = @inferred bseries(A, b, c, 3)

                # Call this once to avoid failing tests with `@test_nowarn`
                # caused by deprecation warnings from PyCall.jl. See also
                # https://github.com/JuliaPy/PyCall.jl/pull/1042
                deepcopy(α)

                @test_nowarn latexify(series_integrator)
            end

            @testset "Divide by h" begin
                A = [0 0; 1//2 0]
                b = [0, 1]
                c = [0, 1 // 2]
                series_integrator = @inferred bseries(A, b, c, 1)
                @test_nowarn latexify(series_integrator)

                h = SymPyPythonCall.symbols("h", real = true)
                coefficients = @inferred modified_equation(series_integrator)
                val1 = @test_nowarn latexify(coefficients, reduce_order_by = 1,
                                             cdot = false)
                @show typeof(h)
                @test typeof(BSeries.latexify_default_dt(valtype(coefficients / h))) ==
                      typeof(h)
                val2 = @test_nowarn latexify(coefficients / h, cdot = false)
                @test val1 == val2
            end
        end

        @testset "Symbolics.jl" begin
            @testset "Symbolic coefficients" begin
                Symbolics.@variables α
                A = [0 0; 1/(2 * α) 0]
                b = [1 - α, α]
                c = [0, 1 / (2 * α)]
                series_integrator = @inferred bseries(A, b, c, 3)
                # Do not test warnings due to deprecation warnings from Symbolics
                # see https://github.com/ranocha/BSeries.jl/pull/210
                # @test_nowarn latexify(series_integrator)
                latexify(series_integrator)
            end

            @testset "Divide by h" begin
                A = [0 0; 1//2 0]
                b = [0, 1]
                c = [0, 1 // 2]
                series_integrator = @inferred bseries(A, b, c, 1)
                @test_nowarn latexify(series_integrator)

                Symbolics.@variables h
                coefficients = @inferred modified_equation(series_integrator)
                val1 = @test_nowarn latexify(coefficients, reduce_order_by = 1,
                                             cdot = false)
                val2 = @test_nowarn latexify(coefficients / h, cdot = false)
                @test val1 == val2
            end
        end
    end # @testset "latexify"

    @testset "AbstractDict interface" begin
        # explicit midpoint method
        A = @SArray [0 0; 1//2 0]
        b = @SArray [0, 1 // 1]
        c = @SArray [0, 1 // 2]
        series_integrator = bseries(A, b, c, 2)

        # These are mostly simple smoke tests
        @test_nowarn begin
            @test isempty(empty(series_integrator,
                                RootedTrees.RootedTree{Int32, Vector{Int32}},
                                Rational{Int32}))
        end
        empty!(series_integrator)
        @test isempty(series_integrator)
        @test isempty(keys(series_integrator))
        @test isempty(values(series_integrator))
        @test length(series_integrator) == 0
        @test get(series_integrator, rootedtree([1]), :default) == :default
        @test get(series_integrator, rootedtree([1])) do
            :default
        end == :default
        @test getkey(series_integrator, rootedtree([1]), :default) == :default
        @test_nowarn sizehint!(series_integrator, 10)

        @test get!(series_integrator, rootedtree([1]), 2) == 2
        @test pop!(series_integrator, rootedtree([1])) == 2
        @test pop!(series_integrator, rootedtree([1]), :default) == :default
        series_integrator[rootedtree([1])] = 3
        @test isempty(delete!(series_integrator, rootedtree([1])))
    end # @testset "AbstractDict interface"

    @testset "vector space interface" begin
        # explicit midpoint method
        A = @SArray [0 0; 1//2 0]
        b = @SArray [0, 1 // 1]
        c = @SArray [0, 1 // 2]
        series1 = @inferred bseries(A, b, c, 2)
        series2 = @inferred bseries(float.(A), b, c, 3)
        exact = ExactSolution{Rational{Int128}}()

        diff = @inferred series1 - series2
        @test mapreduce(iszero, &, values(diff))

        @test @inferred(series1-series2) == @inferred(-(series2 - series1))

        diff = @inferred series1 - exact
        @test mapreduce(iszero, &, values(diff))

        diff = @inferred exact - series1
        @test mapreduce(iszero, &, values(diff))

        @test @inferred(series1+series2) == @inferred(2*series1)
        @test @inferred(series1+exact) == @inferred(2*series1)
        @test @inferred(exact+series1) == @inferred(2*series1)

        half1 = @inferred 0.5 * series1
        half2 = @inferred 2 \ series1
        half3 = @inferred series1 * 0.5
        half4 = @inferred series1 / 2
        @test half1 == half2
        @test half1 == half2
        @test half1 == half3
        @test half1 == half4

        @test @inferred(+series2) == series2
        @test @inferred(-series2) == -1 * series2

        diff = @inferred(series2+(-series2))
        @test mapreduce(iszero, &, values(diff))
    end # @testset "vector space interface"

    @testset "order_of_accuracy" begin
        @testset "RK4, rational coefficients" begin
            # classical fourth-order Runge-Kutta method
            A = [0 0 0 0;
                 1//2 0 0 0;
                 0 1//2 0 0;
                 0 0 1 0]
            b = [1 // 6, 1 // 3, 1 // 3, 1 // 6]
            rk = RungeKuttaMethod(A, b)
            series = bseries(rk, 5)
            @test @inferred(order_of_accuracy(series)) == 4

            series = bseries(rk, 3)
            @test @inferred(order_of_accuracy(series)) == 3
        end

        @testset "RK4, floating point coefficients" begin
            # classical fourth-order Runge-Kutta method
            A = [0 0 0 0;
                 1/2 0 0 0;
                 0 1/2 0 0;
                 0 0 1 0]
            b = [1 / 6, 1 / 3, 1 / 3, 1 / 6]
            rk = RungeKuttaMethod(A, b)
            series = bseries(rk, 5)
            @test @inferred(order_of_accuracy(series)) == 4
            @test @inferred(order_of_accuracy(series; atol = 10 * eps())) == 4

            series = bseries(rk, 3)
            @test @inferred(order_of_accuracy(series)) == 3
        end
    end

    @testset "average Vector field (AVF) method" begin
        @testset "Rational coefficients" begin
            series = @inferred(bseries(AverageVectorFieldMethod(), 6))
            @test @inferred(order_of_accuracy(series)) == 2
            @test is_energy_preserving(series)
        end

        @testset "Floating point coefficients" begin
            series = @inferred(bseries(AverageVectorFieldMethod(Float64), 6))
            @test @inferred(order_of_accuracy(series)) == 2
            @test is_energy_preserving(series)
        end
    end

    @testset "substitute" begin
        Symbolics.@variables a1 a2 a31 a32
        a = OrderedDict{RootedTrees.RootedTree{Int, Vector{Int}}, Symbolics.Num}(rootedtree(Int[]) => 1,
                                                                                 rootedtree([1]) => a1,
                                                                                 rootedtree([1, 2]) => a2,
                                                                                 rootedtree([1, 2, 2]) => a31,
                                                                                 rootedtree([1, 2, 3]) => a32)

        Symbolics.@variables b1 b2 b31 b32
        b = OrderedDict{RootedTrees.RootedTree{Int, Vector{Int}}, Symbolics.Num}(rootedtree(Int[]) => 0,
                                                                                 rootedtree([1]) => b1,
                                                                                 rootedtree([1, 2]) => b2,
                                                                                 rootedtree([1, 2, 2]) => b31,
                                                                                 rootedtree([1, 2, 3]) => b32)

        # See equation (6) of
        # - Philippe Chartier, Ernst Hairer and Gilles Vilmart (2007)
        #   Numerical integrators based on modified differential equations
        #   [DOI: 10.1090/S0025-5718-07-01967-9](https://doi.org/10.1090/S0025-5718-07-01967-9)

        b_a = @inferred substitute(b, a)
        t = rootedtree(Int[])
        @test isequal(b_a[t], a[t])

        t = rootedtree([1])
        coef = a1 * b1
        @inferred substitute(b, a, t)
        @test isequal(substitute(b, a, t), coef)
        @test isequal(b_a[t], coef)

        t = rootedtree([1, 2])
        coef = a1 * b2 + a2 * b1^2
        @inferred substitute(b, a, t)
        @test isequal(substitute(b, a, t), coef)
        @test isequal(b_a[t], coef)

        t = rootedtree([1, 2, 2])
        coef = a1 * b31 + 2 * a2 * b1 * b2 + a31 * b1^3
        @inferred substitute(b, a, t)
        @test isequal(substitute(b, a, t), coef)
        @test isequal(b_a[t], coef)

        t = rootedtree([1, 2, 3])
        coef = a1 * b32 + 2 * a2 * b1 * b2 + a32 * b1^3
        @inferred substitute(b, a, t)
        @test isequal(substitute(b, a, t), coef)
        @test isequal(b_a[t], coef)
    end # @testset "substitute"

    @testset "compose" begin
        Symbolics.@variables a0 a1 a2 a31 a32
        a = OrderedDict{RootedTrees.RootedTree{Int, Vector{Int}}, Symbolics.Num}(rootedtree(Int[]) => a0,
                                                                                 rootedtree([1]) => a1,
                                                                                 rootedtree([1, 2]) => a2,
                                                                                 rootedtree([1, 2, 2]) => a31,
                                                                                 rootedtree([1, 2, 3]) => a32)

        Symbolics.@variables b1 b2 b31 b32
        b = OrderedDict{RootedTrees.RootedTree{Int, Vector{Int}}, Symbolics.Num}(rootedtree(Int[]) => 0,
                                                                                 rootedtree([1]) => b1,
                                                                                 rootedtree([1, 2]) => b2,
                                                                                 rootedtree([1, 2, 2]) => b31,
                                                                                 rootedtree([1, 2, 3]) => b32)

        # See equation (5) of
        # - Philippe Chartier, Ernst Hairer and Gilles Vilmart (2007)
        #   Numerical integrators based on modified differential equations
        #   [DOI: 10.1090/S0025-5718-07-01967-9](https://doi.org/10.1090/S0025-5718-07-01967-9)
        t = rootedtree([1])
        @inferred compose(b, a, t)
        @test isequal(compose(b, a, t), a0 * b1 + a1)

        t = rootedtree([1, 2])
        @inferred compose(b, a, t)
        @test isequal(compose(b, a, t), a0 * b2 + a1 * b1 + a2)

        t = rootedtree([1, 2, 2])
        @inferred compose(b, a, t)
        @test isequal(compose(b, a, t), a0 * b31 + a1 * b1^2 + 2 * a2 * b1 + a31)

        t = rootedtree([1, 2, 3])
        @inferred compose(b, a, t)
        @test isequal(compose(b, a, t), a0 * b32 + a1 * b2 + a2 * b1 + a32)

        @testset "Composing RK4 with itself" begin
            # classical fourth-order Runge-Kutta method
            A = @SArray [0 0 0 0;
                         1//2 0 0 0;
                         0 1//2 0 0;
                         0 0 1 0]
            b = @SArray [1 // 6, 1 // 3, 1 // 3, 1 // 6]
            c = @SArray [0, 1 // 2, 1 // 2, 1]

            series_rk4 = bseries(A, b, c, 8)
            series_rk4_composed = @inferred compose(series_rk4, series_rk4,
                                                    normalize_stepsize = true)

            # Butcher coefficients of the composition (with normalized step size)
            A = @SArray [0 0 0 0 0 0 0 0;
                         1//4 0 0 0 0 0 0 0;
                         0 1//4 0 0 0 0 0 0;
                         0 0 1//2 0 0 0 0 0;
                         1//12 1//6 1//6 1//12 0 0 0 0;
                         1//12 1//6 1//6 1//12 1//4 0 0 0;
                         1//12 1//6 1//6 1//12 0 1//4 0 0;
                         1//12 1//6 1//6 1//12 0 0 1//2 0]
            b = @SArray [1 // 12, 1 // 6, 1 // 6, 1 // 12, 1 // 12, 1 // 6, 1 // 6, 1 // 12]
            c = @SArray [0, 1 // 4, 1 // 4, 1 // 2, 1 // 2, 3 // 4, 3 // 4, 1 // 1]

            series_2rk4 = bseries(A, b, c, order(series_rk4))

            @test series_rk4_composed == series_2rk4

            # Ensure that the normalization uses the correct factor
            unnormalized_series = @inferred compose(series_rk4, series_rk4,
                                                    normalize_stepsize = false)
            for t in keys(unnormalized_series)
                @test unnormalized_series[t] == series_rk4_composed[t] * 2^order(t)
            end
        end

        @testset "Butcher's effective order 5 method" begin
            # Butcher, J. C.
            # "The effective order of Runge-Kutta methods."
            # In Conference on the numerical solution of differential equations,
            # pp. 133-139. Springer, Berlin, Heidelberg, 1969.
            # https://doi.org/10.1007/BFb0060019
            A = [0 0 0 0 0;
                 1//5 0 0 0 0;
                 0 2//5 0 0 0;
                 3//16 0 5//16 0 0;
                 1//4 0 -5//4 2 0]
            b = [1 // 6, 0, 0, 2 // 3, 1 // 6]
            rk_a = RungeKuttaMethod(A, b)
            series_a = @inferred bseries(rk_a, 5)
            # this is the main method

            A = [0 0 0 0 0;
                 1//5 0 0 0 0;
                 0 2//5 0 0 0;
                 75//64 -9//4 117//64 0 0;
                 -37//36 7//3 -3//4 4//9 0]
            b = [19 // 144, 0, 25 // 48, 2 // 9, 1 // 8]
            rk_b = RungeKuttaMethod(A, b)
            series_b = @inferred bseries(rk_b, 5)
            # this is the starting method

            A = [0 0 0 0 0;
                 1//5 0 0 0 0;
                 0 2//5 0 0 0;
                 161//192 -19//12 287//192 0 0;
                 -27//28 19//7 -291//196 36//49 0]
            b = [7 // 48, 0, 475 // 1008, 2 // 7, 7 // 72]
            rk_c = RungeKuttaMethod(A, b)
            series_c = @inferred bseries(rk_c, 5)
            # this is the finishing method

            series = @inferred compose(series_b, series_a, series_c,
                                       normalize_stepsize = true)
            @test series == ExactSolution(series)
        end
    end # @testset "compose"

    @testset "modified_equation" begin
        t1 = rootedtree([1])
        t2 = rootedtree([1, 2])
        t31 = rootedtree([1, 2, 2])
        t32 = rootedtree([1, 2, 3])
        t41 = rootedtree([1, 2, 2, 2])
        t42 = rootedtree([1, 2, 2, 3])
        t43 = rootedtree([1, 2, 3, 3])
        t44 = rootedtree([1, 2, 3, 4])
        t51 = rootedtree([1, 2, 2, 2, 2])
        t52 = rootedtree([1, 2, 2, 2, 3])
        t53 = rootedtree([1, 2, 2, 3, 3])
        t54 = rootedtree([1, 2, 2, 3, 4])
        t55 = rootedtree([1, 2, 3, 2, 3])
        t56 = rootedtree([1, 2, 3, 3, 3])
        t57 = rootedtree([1, 2, 3, 3, 4])
        t58 = rootedtree([1, 2, 3, 4, 4])
        t59 = rootedtree([1, 2, 3, 4, 5])

        @testset "SSPRK(2, 2) aka Heun's method" begin
            A = @SArray [0.0 0.0;
                         1.0 0.0]
            b = @SArray [1 / 2, 1 / 2]
            c = @SArray [0.0, 1.0]
            order = 5
            series = modified_equation(A, b, c, order)

            # tested with the Python package BSeries
            @test series[t1]≈1.0 atol=10 * eps()
            @test series[t2]≈0 atol=10 * eps()
            @test series[t31]≈0.166666666666667 atol=10 * eps()
            @test series[t32]≈-0.166666666666667 atol=10 * eps()
            @test series[t41]≈-1.11022302462516e-16 atol=10 * eps()
            @test series[t42]≈-0.125000000000000 atol=10 * eps()
            @test series[t43]≈-2.77555756156289e-17 atol=10 * eps()
            @test series[t44]≈0.125000000000000 atol=10 * eps()
            @test series[t51]≈-0.0333333333333332 atol=10 * eps()
            @test series[t52]≈-0.0583333333333333 atol=10 * eps()
            @test series[t55]≈0.0750000000000000 atol=10 * eps()
            @test series[t53]≈0.0583333333333333 atol=10 * eps()
            @test series[t56]≈0.0333333333333334 atol=10 * eps()
            @test series[t54]≈0.0500000000000000 atol=10 * eps()
            @test series[t57]≈0.0583333333333333 atol=10 * eps()
            @test series[t58]≈-0.0583333333333333 atol=10 * eps()
            @test series[t59]≈-0.0500000000000000 atol=10 * eps()
        end

        @testset "SSPRK(3, 3)" begin
            A = @SArray [0.0 0.0 0.0;
                         1.0 0.0 0.0;
                         1/4 1/4 0.0]
            b = @SArray [1 / 6, 1 / 6, 2 / 3]
            c = @SArray [0.0, 1.0, 1 / 2]
            order = 5
            series = modified_equation(A, b, c, order)

            # tested with the Python package BSeries
            @test series[t1]≈1.0 atol=10 * eps()
            @test series[t2]≈0 atol=10 * eps()
            @test series[t31]≈0 atol=10 * eps()
            @test series[t32]≈0 atol=10 * eps()
            @test series[t41]≈0 atol=10 * eps()
            @test series[t42]≈-0.0416666666666667 atol=10 * eps()
            @test series[t43]≈0.0833333333333333 atol=10 * eps()
            @test series[t44]≈-0.0416666666666667 atol=10 * eps()
            @test series[t51]≈0.00833333333333330 atol=10 * eps()
            @test series[t52]≈-0.0166666666666667 atol=10 * eps()
            @test series[t55]≈0.0333333333333333 atol=10 * eps()
            @test series[t53]≈0.0166666666666667 atol=10 * eps()
            @test series[t56]≈-0.00833333333333333 atol=10 * eps()
            @test series[t54]≈0.00833333333333333 atol=10 * eps()
            @test series[t57]≈-0.0250000000000000 atol=10 * eps()
            @test series[t58]≈-0.0166666666666667 atol=10 * eps()
            @test series[t59]≈0.0333333333333333 atol=10 * eps()
        end

        @testset "Explicit midpoint method (Runge's method)" begin
            A = @SArray [0 0; 1//2 0]
            b = @SArray [0, 1 // 1]
            c = @SArray [0, 1 // 2]
            order = 5
            series = modified_equation(A, b, c, order)

            # tested with the Python package BSeries
            @test series[t1] == 1
            @test series[t2] == 0
            @test series[t31] == -1 // 12
            @test series[t32] == -1 // 6
            @test series[t41] == 0
            @test series[t42] == 0
            @test series[t43] == 1 // 8
            @test series[t44] == 1 // 8
            @test series[t51] == 7 // 240
            @test series[t52] == 1 // 40
            @test series[t55] == 1 // 30
            @test series[t53] == 3 // 80
            @test series[t56] == -7 // 240
            @test series[t54] == 7 // 240
            @test series[t57] == -1 // 40
            @test series[t58] == -19 // 240
            @test series[t59] == -1 // 20
        end

        @testset "Average vector field method" begin
            # Example 1 of
            # Elena Celledoni, Robert I. McLachlan, Brynjulf Owren, and G. R. W. Quispel (2010)
            # Energy-preserving integrators and the structure of B-series.
            # Foundations of Computational Mathematics
            # [DOI: 10.1007/s10208-010-9073-1](https://doi.org/10.1007/s10208-010-9073-1)
            series = bseries(5) do t, series
                if order(t) in (0, 1)
                    return 1 // 1
                else
                    v = 1 // 1
                    n = 0
                    for subtree in SubtreeIterator(t)
                        v *= series[subtree]
                        n += 1
                    end
                    return v / (n + 1)
                end
            end

            coefficients = @inferred modified_equation(series)
            let t = rootedtree(Int[])
                @test coefficients[t] / symmetry(t) == 0
            end
            let t = rootedtree([1])
                @test coefficients[t] / symmetry(t) == 1
            end
            let t = rootedtree([1, 2])
                @test coefficients[t] / symmetry(t) == 0
            end
            let t = rootedtree([1, 2, 3])
                @test coefficients[t] / symmetry(t) == 1 // 12
            end
            let t = rootedtree([1, 2, 2])
                @test coefficients[t] / symmetry(t) == 0
            end
            let t = rootedtree([1, 2, 3, 4])
                @test coefficients[t] / symmetry(t) == 0
            end
            let t = rootedtree([1, 2, 3, 3])
                @test coefficients[t] / symmetry(t) == 0
            end
            let t = rootedtree([1, 2, 3, 2])
                @test coefficients[t] / symmetry(t) == 0
            end
            let t = rootedtree([1, 2, 2, 2])
                @test coefficients[t] / symmetry(t) == 0
            end
            let t = rootedtree([1, 2, 3, 4, 5])
                @test coefficients[t] / symmetry(t) == 9 // 720
            end
            let t = rootedtree([1, 2, 3, 4, 4])
                @test coefficients[t] / symmetry(t) == 4 // 720
            end
            let t = rootedtree([1, 2, 3, 4, 3])
                @test coefficients[t] / symmetry(t) == 2 // 720
            end
            let t = rootedtree([1, 2, 3, 4, 2])
                @test coefficients[t] / symmetry(t) == -4 // 720
            end
            let t = rootedtree([1, 2, 3, 3, 3])
                @test coefficients[t] / symmetry(t) == -1 // 720
            end
            let t = rootedtree([1, 2, 3, 3, 2])
                @test coefficients[t] / symmetry(t) == -4 // 720
            end
            let t = rootedtree([1, 2, 3, 2, 3])
                @test coefficients[t] / symmetry(t) == 2 // 720
            end
            let t = rootedtree([1, 2, 3, 2, 2])
                @test coefficients[t] / symmetry(t) == -1 // 720
            end
            let t = rootedtree([1, 2, 2, 2, 2])
                @test coefficients[t] / symmetry(t) == 0
            end
        end
    end # @testset "modified_equation"

    @testset "elementary differentials and evaluate" begin
        @testset "Rooted trees" begin
            @testset "Issue #213" begin
                y, h = SymPyPythonCall.symbols("y, h")
                u = [y]
                f = [-y]
                series = @inferred bseries(AverageVectorFieldMethod(), 3)
                expansion = first(evaluate(f, u, h, series))
                reference = y - h * y + h^2 * y / 2 - h^3 * y / 4
                @test expansion == reference
            end
        end

        @testset "Bicolored trees" begin
            @testset "Lotka-Volterra" begin
                # Verified with Mathematica
                # u = {q, p};
                # f1 = {q * (p - 1), 0};
                # f2 = {0, p * (2 - q)};
                #
                # f1p = Simplify@D[f1, {u}];
                # f2p = Simplify@D[f2, {u}];
                #
                # f1pp = Simplify@D[f1, {u, 2}];
                # f2pp = Simplify@D[f2, {u, 2}];
                #
                # (* Trees of order 2 *)
                # Map[InputForm, f1p.f1]
                # Map[InputForm, f2p.f1]
                # Map[InputForm, f1p.f2]
                # Map[InputForm, f2p.f2]
                #
                # (* Tall trees of order 3 *)
                # Map[InputForm, f1p.(f1p.f1)]
                # Map[InputForm, f2p.(f1p.f1)]
                # Map[InputForm, f1p.(f2p.f1)]
                # Map[InputForm, f2p.(f2p.f1)]
                # Map[InputForm, f1p.(f1p.f2)]
                # Map[InputForm, f2p.(f1p.f2)]
                # Map[InputForm, f1p.(f2p.f2)]
                # Map[InputForm, f2p.(f2p.f2)]
                #
                # (* Bushy trees of order 3 *)
                # Map[InputForm, f1pp.f1.f1]
                # Map[InputForm, f2pp.f1.f1]
                # Map[InputForm, f1pp.f2.f1]
                # Map[InputForm, f2pp.f2.f1]
                # (* The other choice of colors of the leaves is redundant *)
                # Map[InputForm, f1pp.f2.f2]
                # Map[InputForm, f2pp.f2.f2]
                @testset "SymEngine" begin
                    q, p = u = SymEngine.symbols("q, p")
                    f = ([q * (p - 1), 0], [0, p * (2 - q)])
                    differentials = elementary_differentials(f, u, 3)
                    @test differentials[rootedtree(Int64[], Bool[])] == [1, 1]
                    @test differentials[rootedtree([1], Bool[0])] == [q * (p - 1), 0]
                    @test differentials[rootedtree([1], Bool[1])] == [0, p * (2 - q)]
                    @test differentials[rootedtree([1, 2], Bool[0, 0])] ==
                          [(-1 + p)^2 * q, 0]
                    @test differentials[rootedtree([1, 2], Bool[1, 0])] ==
                          [0, -((-1 + p) * p * q)]
                    @test differentials[rootedtree([1, 2], Bool[0, 1])] ==
                          [p * (2 - q) * q, 0]
                    @test differentials[rootedtree([1, 2], Bool[1, 1])] ==
                          [0, p * (2 - q)^2]
                    @test differentials[rootedtree([1, 2, 3], Bool[0, 0, 0])] ==
                          [(-1 + p)^3 * q, 0]
                    @test differentials[rootedtree([1, 2, 3], Bool[1, 0, 0])] ==
                          [0, -((-1 + p)^2 * p * q)]
                    @test differentials[rootedtree([1, 2, 3], Bool[0, 1, 0])] ==
                          [-((-1 + p) * p * q^2), 0]
                    @test differentials[rootedtree([1, 2, 3], Bool[1, 1, 0])] ==
                          [0, -((-1 + p) * p * (2 - q) * q)]
                    @test differentials[rootedtree([1, 2, 3], Bool[0, 0, 1])] ==
                          [(-1 + p) * p * (2 - q) * q, 0]
                    @test differentials[rootedtree([1, 2, 3], Bool[1, 0, 1])] ==
                          [0, -(p^2 * (2 - q) * q)]
                    @test differentials[rootedtree([1, 2, 3], Bool[0, 1, 1])] ==
                          [p * (2 - q)^2 * q, 0]
                    @test differentials[rootedtree([1, 2, 3], Bool[1, 1, 1])] ==
                          [0, p * (2 - q)^3]
                    @test differentials[rootedtree([1, 2, 2], Bool[0, 0, 0])] == [0, 0]
                    @test differentials[rootedtree([1, 2, 2], Bool[1, 0, 0])] == [0, 0]
                    @test differentials[rootedtree([1, 2, 2], Bool[0, 1, 0])] ==
                          [(-1 + p) * p * (2 - q) * q, 0]
                    @test differentials[rootedtree([1, 2, 2], Bool[1, 1, 0])] ==
                          [0, -((-1 + p) * p * (2 - q) * q)]
                    @test differentials[rootedtree([1, 2, 2], Bool[0, 1, 1])] == [0, 0]
                    @test differentials[rootedtree([1, 2, 2], Bool[1, 1, 1])] == [0, 0]
                end
            end
        end
    end # @testset "elementary differentials"

    @testset "modified_equation with elementary differentials" begin
        @testset "SymEngine.jl" begin
            @testset "Explicit Euler" begin
                # Lotka-Volterra model
                dt = SymEngine.symbols("dt")
                p, q = u = SymEngine.symbols("p, q")
                f = [p * (2 - q), q * (p - 1)]

                # Explicit Euler method
                A = @SMatrix [0 // 1;;]
                b = @SArray [1 // 1]
                c = @SArray [0 // 1]

                # tested with the Python package BSeries
                series2 = modified_equation(f, u, dt, A, b, c, 2)
                series2_reference = [
                    -dt * (-p * q * (p - 1) + p * (2 - q)^2) / 2 + p * (2 - q),
                    -dt * (p * q * (2 - q) + q * (p - 1)^2) / 2 + q * (p - 1),
                ]
                @test mapreduce(isequal, &, series2, series2_reference)

                # tested with the Python package BSeries
                series3 = modified_equation(f, u, dt, A, b, c, 3)
                series3_reference = [
                    -dt^2 * p * q * (2 - q) * (p - 1) / 6 +
                    dt^2 *
                    (-p^2 * q * (2 - q) - p * q * (2 - q) * (p - 1) - p * q * (p - 1)^2 +
                     p * (2 - q)^3) / 3 - dt * (-p * q * (p - 1) + p * (2 - q)^2) / 2 +
                    p * (2 - q),
                    dt^2 * p * q * (2 - q) * (p - 1) / 6 +
                    dt^2 *
                    (-p * q^2 * (p - 1) + p * q * (2 - q)^2 + p * q * (2 - q) * (p - 1) +
                     q * (p - 1)^3) / 3 - dt * (p * q * (2 - q) + q * (p - 1)^2) / 2 +
                    q * (p - 1),
                ]
                @test mapreduce(iszero ∘ SymEngine.expand, &, series3 - series3_reference)

                # tested with the Python package BSeries
                series4 = modified_equation(f, u, dt, A, b, c, 4)
                series4_reference = [
                    -dt^3 * (-2 * p^2 * q * (2 - q) * (p - 1) +
                     2 * p * q * (2 - q) * (p - 1) * (q - 2)) / 12 -
                    dt^3 * (-p^2 * q * (2 - q)^2 + p * q^2 * (p - 1)^2 +
                     p * q * (1 - p) * (2 - q) * (p - 1) +
                     p * q * (2 - q) * (p - 1) * (q - 2)) / 12 -
                    dt^3 * (p^2 * q^2 * (p - 1) - 2 * p^2 * q * (2 - q)^2 -
                     p^2 * q * (2 - q) * (p - 1) - p * q * (2 - q)^2 * (p - 1) -
                     p * q * (2 - q) * (p - 1)^2 - p * q * (p - 1)^3 + p * (2 - q)^4) / 4 -
                    dt^2 * p * q * (2 - q) * (p - 1) / 6 +
                    dt^2 *
                    (-p^2 * q * (2 - q) - p * q * (2 - q) * (p - 1) - p * q * (p - 1)^2 +
                     p * (2 - q)^3) / 3 - dt * (-p * q * (p - 1) + p * (2 - q)^2) / 2 +
                    p * (2 - q),
                    -dt^3 *
                    (-2 * p * q^2 * (2 - q) * (p - 1) + 2 * p * q * (2 - q) * (p - 1)^2) /
                    12 -
                    dt^3 * (p^2 * q * (2 - q)^2 - p * q^2 * (p - 1)^2 +
                     p * q * (2 - q)^2 * (p - 1) + p * q * (2 - q) * (p - 1)^2) / 12 -
                    dt^3 * (-p^2 * q^2 * (2 - q) - p * q^2 * (2 - q) * (p - 1) -
                     2 * p * q^2 * (p - 1)^2 + p * q * (2 - q)^3 +
                     p * q * (2 - q)^2 * (p - 1) + p * q * (2 - q) * (p - 1)^2 +
                     q * (p - 1)^4) / 4 + dt^2 * p * q * (2 - q) * (p - 1) / 6 +
                    dt^2 *
                    (-p * q^2 * (p - 1) + p * q * (2 - q)^2 + p * q * (2 - q) * (p - 1) +
                     q * (p - 1)^3) / 3 - dt * (p * q * (2 - q) + q * (p - 1)^2) / 2 +
                    q * (p - 1),
                ]
                @test mapreduce(iszero ∘ SymEngine.expand, &, series4 - series4_reference)
            end

            @testset "IMEX Euler (partitioned Euler, symplectic Euler)" begin
                # Lotka-Volterra model
                dt = SymEngine.symbols("dt")
                q, p = u = SymEngine.symbols("q, p")
                f = ([0, p * (2 - q)], [q * (p - 1), 0])

                # Symplectic Euler method
                ex_euler = RungeKuttaMethod(@SMatrix([0]), @SVector [1])
                im_euler = RungeKuttaMethod(@SMatrix([1]), @SVector [1])
                ark = AdditiveRungeKuttaMethod([im_euler, ex_euler])

                # Hairer, Lubich, Wanner (2006) Geometric numerical integration
                # Example IX.1.3(b)
                series_integrator = bseries(ark, 2)
                series = modified_equation(f, u, dt, series_integrator)
                series_reference = [
                    q * (p - 1) - dt / 2 * q * (p^2 + p * q - 4 * p + 1),
                    -p * (q - 2) + dt / 2 * p * (q^2 + p * q - 5 * q + 4),
                ]
                @test mapreduce(iszero ∘ SymEngine.expand, &, series - series_reference)
            end
        end

        @testset "SymPy.jl" begin
            # Lotka-Volterra model
            dt = SymPy.symbols("dt")
            p, q = u = SymPy.symbols("p, q")
            f = [p * (2 - q), q * (p - 1)]

            # Explicit Euler method
            A = @SMatrix [0 // 1;;]
            b = @SArray [1 // 1]
            c = @SArray [0 // 1]

            # tested with the Python package BSeries
            series2 = modified_equation(f, u, dt, A, b, c, 2)
            series2_reference = [
                -dt * (-p * q * (p - 1) + p * (2 - q)^2) / 2 + p * (2 - q),
                -dt * (p * q * (2 - q) + q * (p - 1)^2) / 2 + q * (p - 1),
            ]
            @test mapreduce(isequal, &, series2, series2_reference)

            # tested with the Python package BSeries
            series3 = modified_equation(f, u, dt, A, b, c, 3)
            series3_reference = [
                -dt^2 * p * q * (2 - q) * (p - 1) / 6 +
                dt^2 *
                (-p^2 * q * (2 - q) - p * q * (2 - q) * (p - 1) - p * q * (p - 1)^2 +
                 p * (2 - q)^3) / 3 - dt * (-p * q * (p - 1) + p * (2 - q)^2) / 2 +
                p * (2 - q),
                dt^2 * p * q * (2 - q) * (p - 1) / 6 +
                dt^2 *
                (-p * q^2 * (p - 1) + p * q * (2 - q)^2 + p * q * (2 - q) * (p - 1) +
                 q * (p - 1)^3) / 3 - dt * (p * q * (2 - q) + q * (p - 1)^2) / 2 +
                q * (p - 1),
            ]
            @test mapreduce(iszero ∘ SymPy.expand, &, series3 - series3_reference)

            # tested with the Python package BSeries
            series4 = modified_equation(f, u, dt, A, b, c, 4)
            series4_reference = [
                -dt^3 *
                (-2 * p^2 * q * (2 - q) * (p - 1) + 2 * p * q * (2 - q) * (p - 1) * (q - 2)) /
                12 -
                dt^3 * (-p^2 * q * (2 - q)^2 + p * q^2 * (p - 1)^2 +
                 p * q * (1 - p) * (2 - q) * (p - 1) + p * q * (2 - q) * (p - 1) * (q - 2)) /
                12 -
                dt^3 * (p^2 * q^2 * (p - 1) - 2 * p^2 * q * (2 - q)^2 -
                 p^2 * q * (2 - q) * (p - 1) - p * q * (2 - q)^2 * (p - 1) -
                 p * q * (2 - q) * (p - 1)^2 - p * q * (p - 1)^3 + p * (2 - q)^4) / 4 -
                dt^2 * p * q * (2 - q) * (p - 1) / 6 +
                dt^2 *
                (-p^2 * q * (2 - q) - p * q * (2 - q) * (p - 1) - p * q * (p - 1)^2 +
                 p * (2 - q)^3) / 3 - dt * (-p * q * (p - 1) + p * (2 - q)^2) / 2 +
                p * (2 - q),
                -dt^3 *
                (-2 * p * q^2 * (2 - q) * (p - 1) + 2 * p * q * (2 - q) * (p - 1)^2) / 12 -
                dt^3 *
                (p^2 * q * (2 - q)^2 - p * q^2 * (p - 1)^2 + p * q * (2 - q)^2 * (p - 1) +
                 p * q * (2 - q) * (p - 1)^2) / 12 -
                dt^3 * (-p^2 * q^2 * (2 - q) - p * q^2 * (2 - q) * (p - 1) -
                 2 * p * q^2 * (p - 1)^2 + p * q * (2 - q)^3 + p * q * (2 - q)^2 * (p - 1) +
                 p * q * (2 - q) * (p - 1)^2 + q * (p - 1)^4) / 4 +
                dt^2 * p * q * (2 - q) * (p - 1) / 6 +
                dt^2 *
                (-p * q^2 * (p - 1) + p * q * (2 - q)^2 + p * q * (2 - q) * (p - 1) +
                 q * (p - 1)^3) / 3 - dt * (p * q * (2 - q) + q * (p - 1)^2) / 2 +
                q * (p - 1),
            ]
            @test mapreduce(iszero ∘ SymPy.expand, &, series4 - series4_reference)
        end

        @testset "SymPyPythonCall.jl" begin
            # Lotka-Volterra model
            dt = SymPyPythonCall.symbols("dt")
            p, q = u = SymPyPythonCall.symbols("p, q")
            f = [p * (2 - q), q * (p - 1)]

            # Explicit Euler method
            A = @SMatrix [0 // 1;;]
            b = @SArray [1 // 1]
            c = @SArray [0 // 1]

            # tested with the Python package BSeries
            series2 = modified_equation(f, u, dt, A, b, c, 2)
            series2_reference = [
                -dt * (-p * q * (p - 1) + p * (2 - q)^2) / 2 + p * (2 - q),
                -dt * (p * q * (2 - q) + q * (p - 1)^2) / 2 + q * (p - 1),
            ]
            @test mapreduce(isequal, &, series2, series2_reference)

            # tested with the Python package BSeries
            series3 = modified_equation(f, u, dt, A, b, c, 3)
            series3_reference = [
                -dt^2 * p * q * (2 - q) * (p - 1) / 6 +
                dt^2 *
                (-p^2 * q * (2 - q) - p * q * (2 - q) * (p - 1) - p * q * (p - 1)^2 +
                 p * (2 - q)^3) / 3 - dt * (-p * q * (p - 1) + p * (2 - q)^2) / 2 +
                p * (2 - q),
                dt^2 * p * q * (2 - q) * (p - 1) / 6 +
                dt^2 *
                (-p * q^2 * (p - 1) + p * q * (2 - q)^2 + p * q * (2 - q) * (p - 1) +
                 q * (p - 1)^3) / 3 - dt * (p * q * (2 - q) + q * (p - 1)^2) / 2 +
                q * (p - 1),
            ]
            @test mapreduce(iszero ∘ SymPy.expand, &, series3 - series3_reference)

            # tested with the Python package BSeries
            series4 = modified_equation(f, u, dt, A, b, c, 4)
            series4_reference = [
                -dt^3 *
                (-2 * p^2 * q * (2 - q) * (p - 1) + 2 * p * q * (2 - q) * (p - 1) * (q - 2)) /
                12 -
                dt^3 * (-p^2 * q * (2 - q)^2 + p * q^2 * (p - 1)^2 +
                 p * q * (1 - p) * (2 - q) * (p - 1) + p * q * (2 - q) * (p - 1) * (q - 2)) /
                12 -
                dt^3 * (p^2 * q^2 * (p - 1) - 2 * p^2 * q * (2 - q)^2 -
                 p^2 * q * (2 - q) * (p - 1) - p * q * (2 - q)^2 * (p - 1) -
                 p * q * (2 - q) * (p - 1)^2 - p * q * (p - 1)^3 + p * (2 - q)^4) / 4 -
                dt^2 * p * q * (2 - q) * (p - 1) / 6 +
                dt^2 *
                (-p^2 * q * (2 - q) - p * q * (2 - q) * (p - 1) - p * q * (p - 1)^2 +
                 p * (2 - q)^3) / 3 - dt * (-p * q * (p - 1) + p * (2 - q)^2) / 2 +
                p * (2 - q),
                -dt^3 *
                (-2 * p * q^2 * (2 - q) * (p - 1) + 2 * p * q * (2 - q) * (p - 1)^2) / 12 -
                dt^3 *
                (p^2 * q * (2 - q)^2 - p * q^2 * (p - 1)^2 + p * q * (2 - q)^2 * (p - 1) +
                 p * q * (2 - q) * (p - 1)^2) / 12 -
                dt^3 * (-p^2 * q^2 * (2 - q) - p * q^2 * (2 - q) * (p - 1) -
                 2 * p * q^2 * (p - 1)^2 + p * q * (2 - q)^3 + p * q * (2 - q)^2 * (p - 1) +
                 p * q * (2 - q) * (p - 1)^2 + q * (p - 1)^4) / 4 +
                dt^2 * p * q * (2 - q) * (p - 1) / 6 +
                dt^2 *
                (-p * q^2 * (p - 1) + p * q * (2 - q)^2 + p * q * (2 - q) * (p - 1) +
                 q * (p - 1)^3) / 3 - dt * (p * q * (2 - q) + q * (p - 1)^2) / 2 +
                q * (p - 1),
            ]
            @test mapreduce(iszero ∘ SymPy.expand, &, series4 - series4_reference)
        end

        @testset "Symbolics.jl" begin
            # Lotka-Volterra model
            Symbolics.@variables dt
            u = Symbolics.@variables p q
            f = [p * (2 - q), q * (p - 1)]

            # Explicit Euler method
            A = @SMatrix [0 // 1;;]
            b = @SArray [1 // 1]
            c = @SArray [0 // 1]

            # tested with the Python package BSeries
            series2 = modified_equation(f, u, dt, A, b, c, 2)
            series2_reference = [
                -dt * (-p * q * (p - 1) + p * (2 - q)^2) / 2 + p * (2 - q),
                -dt * (p * q * (2 - q) + q * (p - 1)^2) / 2 + q * (p - 1),
            ]
            @test mapreduce(isequal, &, series2, series2_reference)

            # tested with the Python package BSeries
            series3 = modified_equation(f, u, dt, A, b, c, 3)
            series3_reference = [
                -dt^2 * p * q * (2 - q) * (p - 1) / 6 +
                dt^2 *
                (-p^2 * q * (2 - q) - p * q * (2 - q) * (p - 1) - p * q * (p - 1)^2 +
                 p * (2 - q)^3) / 3 - dt * (-p * q * (p - 1) + p * (2 - q)^2) / 2 +
                p * (2 - q),
                dt^2 * p * q * (2 - q) * (p - 1) / 6 +
                dt^2 *
                (-p * q^2 * (p - 1) + p * q * (2 - q)^2 + p * q * (2 - q) * (p - 1) +
                 q * (p - 1)^3) / 3 - dt * (p * q * (2 - q) + q * (p - 1)^2) / 2 +
                q * (p - 1),
            ]
            @test mapreduce(iszero ∘ Symbolics.expand, &, series3 - series3_reference)

            # tested with the Python package BSeries
            series4 = modified_equation(f, u, dt, A, b, c, 4)
            series4_reference = [
                -dt^3 *
                (-2 * p^2 * q * (2 - q) * (p - 1) + 2 * p * q * (2 - q) * (p - 1) * (q - 2)) /
                12 -
                dt^3 * (-p^2 * q * (2 - q)^2 + p * q^2 * (p - 1)^2 +
                 p * q * (1 - p) * (2 - q) * (p - 1) + p * q * (2 - q) * (p - 1) * (q - 2)) /
                12 -
                dt^3 * (p^2 * q^2 * (p - 1) - 2 * p^2 * q * (2 - q)^2 -
                 p^2 * q * (2 - q) * (p - 1) - p * q * (2 - q)^2 * (p - 1) -
                 p * q * (2 - q) * (p - 1)^2 - p * q * (p - 1)^3 + p * (2 - q)^4) / 4 -
                dt^2 * p * q * (2 - q) * (p - 1) / 6 +
                dt^2 *
                (-p^2 * q * (2 - q) - p * q * (2 - q) * (p - 1) - p * q * (p - 1)^2 +
                 p * (2 - q)^3) / 3 - dt * (-p * q * (p - 1) + p * (2 - q)^2) / 2 +
                p * (2 - q),
                -dt^3 *
                (-2 * p * q^2 * (2 - q) * (p - 1) + 2 * p * q * (2 - q) * (p - 1)^2) / 12 -
                dt^3 *
                (p^2 * q * (2 - q)^2 - p * q^2 * (p - 1)^2 + p * q * (2 - q)^2 * (p - 1) +
                 p * q * (2 - q) * (p - 1)^2) / 12 -
                dt^3 * (-p^2 * q^2 * (2 - q) - p * q^2 * (2 - q) * (p - 1) -
                 2 * p * q^2 * (p - 1)^2 + p * q * (2 - q)^3 + p * q * (2 - q)^2 * (p - 1) +
                 p * q * (2 - q) * (p - 1)^2 + q * (p - 1)^4) / 4 +
                dt^2 * p * q * (2 - q) * (p - 1) / 6 +
                dt^2 *
                (-p * q^2 * (p - 1) + p * q * (2 - q)^2 + p * q * (2 - q) * (p - 1) +
                 q * (p - 1)^3) / 3 - dt * (p * q * (2 - q) + q * (p - 1)^2) / 2 +
                q * (p - 1),
            ]
            @test mapreduce(iszero ∘ Symbolics.expand, &, series4 - series4_reference)
        end
    end # @testset "modified_equation with elementary differentials"

    @testset "modifying_integrator" begin
        t1 = rootedtree([1])
        t2 = rootedtree([1, 2])
        t31 = rootedtree([1, 2, 2])
        t32 = rootedtree([1, 2, 3])
        t41 = rootedtree([1, 2, 2, 2])
        t42 = rootedtree([1, 2, 2, 3])
        t43 = rootedtree([1, 2, 3, 3])
        t44 = rootedtree([1, 2, 3, 4])
        t51 = rootedtree([1, 2, 2, 2, 2])
        t52 = rootedtree([1, 2, 2, 2, 3])
        t53 = rootedtree([1, 2, 2, 3, 3])
        t54 = rootedtree([1, 2, 2, 3, 4])
        t55 = rootedtree([1, 2, 3, 2, 3])
        t56 = rootedtree([1, 2, 3, 3, 3])
        t57 = rootedtree([1, 2, 3, 3, 4])
        t58 = rootedtree([1, 2, 3, 4, 4])
        t59 = rootedtree([1, 2, 3, 4, 5])

        @testset "SSPRK(2, 2) aka Heun's method" begin
            A = @SArray [0.0 0.0;
                         1.0 0.0]
            b = @SArray [1 / 2, 1 / 2]
            c = @SArray [0.0, 1.0]
            order = 5
            series = modifying_integrator(A, b, c, order)

            # tested with the Python package BSeries
            @test series[t1]≈1 atol=10 * eps()
            @test series[t2]≈0 atol=10 * eps()
            @test series[t31]≈-0.166666666666667 atol=10 * eps()
            @test series[t32]≈1 / 6 atol=10 * eps()
            @test series[t41]≈8.32667268468867e-17 atol=10 * eps()
            @test series[t42]≈0.125000000000000 atol=10 * eps()
            @test series[t43]≈1.38777878078145e-17 atol=10 * eps()
            @test series[t44]≈-0.125000000000000 atol=10 * eps()
            @test series[t51]≈0.200000000000000 atol=10 * eps()
            @test series[t52]≈0.0583333333333333 atol=10 * eps()
            @test series[t55]≈0.00833333333333335 atol=10 * eps()
            @test series[t53]≈-0.0583333333333333 atol=10 * eps()
            @test series[t56]≈-0.200000000000000 atol=10 * eps()
            @test series[t54]≈-0.133333333333333 atol=10 * eps()
            @test series[t57]≈-0.0583333333333333 atol=10 * eps()
            @test series[t58]≈0.0583333333333333 atol=10 * eps()
            @test series[t59]≈0.133333333333333 atol=10 * eps()
        end

        @testset "SSPRK(3, 3)" begin
            A = @SArray [0.0 0.0 0.0;
                         1.0 0.0 0.0;
                         1/4 1/4 0.0]
            b = @SArray [1 / 6, 1 / 6, 2 / 3]
            c = @SArray [0.0, 1.0, 1 / 2]
            order = 5
            series = modifying_integrator(A, b, c, order)

            # tested with the Python package BSeries
            @test series[t1]≈1 atol=10 * eps()
            @test series[t2]≈0 atol=10 * eps()
            @test series[t31]≈0 atol=10 * eps()
            @test series[t32]≈0 atol=10 * eps()
            @test series[t41]≈0 atol=10 * eps()
            @test series[t42]≈0.0416666666666667 atol=10 * eps()
            @test series[t43]≈-0.0833333333333333 atol=10 * eps()
            @test series[t44]≈1 / 24 atol=10 * eps()
            @test series[t51]≈-0.00833333333333330 atol=10 * eps()
            @test series[t52]≈0.0166666666666667 atol=10 * eps()
            @test series[t55]≈-0.0333333333333333 atol=10 * eps()
            @test series[t53]≈-0.0166666666666667 atol=10 * eps()
            @test series[t56]≈0.00833333333333332 atol=10 * eps()
            @test series[t54]≈-0.00833333333333334 atol=10 * eps()
            @test series[t57]≈0.0250000000000000 atol=10 * eps()
            @test series[t58]≈1 / 60 atol=10 * eps()
            @test series[t59]≈-0.0333333333333333 atol=10 * eps()
        end

        @testset "Explicit midpoint method (Runge's method)" begin
            A = @SArray [0 0; 1//2 0]
            b = @SArray [0, 1 // 1]
            c = @SArray [0, 1 // 2]
            order = 5
            series = modifying_integrator(A, b, c, order)

            # tested with the Python package BSeries
            @test series[t1] == 1
            @test series[t2] == 0
            @test series[t31] == 1 // 12
            @test series[t32] == 1 // 6
            @test series[t41] == 0
            @test series[t42] == 0
            @test series[t43] == -1 // 8
            @test series[t44] == -1 // 8
            @test series[t51] == 1 // 80
            @test series[t52] == 1 // 60
            @test series[t55] == 7 // 240
            @test series[t53] == 1 // 240
            @test series[t56] == 9 // 80
            @test series[t54] == 1 // 80
            @test series[t57] == 13 // 120
            @test series[t58] == 13 // 80
            @test series[t59] == 2 // 15
        end
    end # @testset "modifying_integrator"

    @testset "modifying_integrator with elementary differentials" begin
        @testset "SymEngine.jl" begin
            dt = SymEngine.symbols("dt")
            α, β, γ = SymEngine.symbols("alpha, beta, gamma")
            u1, u2, u3 = u = SymEngine.symbols("u1 u2 u3")
            f = [α * u[2] * u[3], β * u[3] * u[1], γ * u[1] * u[2]]

            # Implicit midpoint method
            A = @SMatrix [1 // 2;;]
            b = @SArray [1 // 1]
            c = @SArray [1 // 2]

            # See eq. (12) of
            # - Philippe Chartier, Ernst Hairer and Gilles Vilmart (2007)
            #   Numerical integrators based on modified differential equations
            #   [DOI: 10.1090/S0025-5718-07-01967-9](https://doi.org/10.1090/S0025-5718-07-01967-9)

            series = modifying_integrator(f, u, dt, A, b, c, 5)
            # Dirty workaround since there is no way to get the polynomial coefficients
            # at the moment.
            # We differentiate the expression and set `dt` to zero to get the corresponding
            # coefficient divided by factorial(how often we needed to differentiate).
            s3_reference = -(α * β * u3^2 + α * γ * u2^2 + β * γ * u1^2) / 12
            for i in eachindex(f)
                s3 = SymEngine.subs(1 // 2 *
                                    SymEngine.diff(SymEngine.diff((series[i] - f[i]) / f[i],
                                                                  dt), dt),
                                    dt => 0)
                @test iszero(SymEngine.expand(s3 - s3_reference))
            end

            s5_reference = 6 // 5 * s3_reference^2 +
                           1 // 60 * α * β * γ *
                           (β * u1^2 * u3^2 + γ * u2^2 * u1^2 + α * u3^2 * u2^2)
            for i in eachindex(f)
                s5 = SymEngine.subs(1 // 24 *
                                    SymEngine.diff(SymEngine.diff(SymEngine.diff(SymEngine.diff((series[i] -
                                                                                                 f[i]) /
                                                                                                f[i],
                                                                                                dt),
                                                                                 dt), dt),
                                                   dt),
                                    dt => 0)
                @test iszero(SymEngine.expand(s5 - s5_reference))
            end
        end

        @testset "SymPy.jl" begin
            dt = SymPy.symbols("dt")
            α, β, γ = SymPy.symbols("alpha, beta, gamma")
            u1, u2, u3 = u = SymPy.symbols("u1 u2 u3")
            f = [α * u[2] * u[3], β * u[3] * u[1], γ * u[1] * u[2]]

            # Implicit midpoint method
            A = @SMatrix [1 // 2;;]
            b = @SArray [1 // 1]
            c = @SArray [1 // 2]

            # See eq. (12) of
            # - Philippe Chartier, Ernst Hairer and Gilles Vilmart (2007)
            #   Numerical integrators based on modified differential equations
            #   [DOI: 10.1090/S0025-5718-07-01967-9](https://doi.org/10.1090/S0025-5718-07-01967-9)

            series = modifying_integrator(f, u, dt, A, b, c, 5)
            # Dirty workaround used also for the other symbolic setups - just make
            # it consistent here, although we could use another approach with SymPy.jl.
            # We differentiate the expression and set `dt` to zero to get the corresponding
            # coefficient divided by factorial(how often we needed to differentiate).
            s3_reference = -(α * β * u3^2 + α * γ * u2^2 + β * γ * u1^2) / 12
            for i in eachindex(f)
                s3 = SymPy.subs(1 // 2 *
                                SymPy.diff(SymPy.diff((series[i] - f[i]) / f[i], dt), dt),
                                dt => 0)
                @test iszero(SymPy.expand(s3 - s3_reference))
            end

            s5_reference = 6 // 5 * s3_reference^2 +
                           1 // 60 * α * β * γ *
                           (β * u1^2 * u3^2 + γ * u2^2 * u1^2 + α * u3^2 * u2^2)
            for i in eachindex(f)
                s5 = SymPy.subs(1 // 24 *
                                SymPy.diff(SymPy.diff(SymPy.diff(SymPy.diff((series[i] -
                                                                             f[i]) / f[i],
                                                                            dt), dt), dt),
                                           dt),
                                dt => 0)
                @test iszero(SymPy.expand(s5 - s5_reference))
            end
        end

        @testset "SymPyPythonCall.jl" begin
            dt = SymPyPythonCall.symbols("dt")
            α, β, γ = SymPyPythonCall.symbols("alpha, beta, gamma")
            u1, u2, u3 = u = SymPyPythonCall.symbols("u1 u2 u3")
            f = [α * u[2] * u[3], β * u[3] * u[1], γ * u[1] * u[2]]

            # Implicit midpoint method
            A = @SMatrix [1 // 2;;]
            b = @SArray [1 // 1]
            c = @SArray [1 // 2]

            # See eq. (12) of
            # - Philippe Chartier, Ernst Hairer and Gilles Vilmart (2007)
            #   Numerical integrators based on modified differential equations
            #   [DOI: 10.1090/S0025-5718-07-01967-9](https://doi.org/10.1090/S0025-5718-07-01967-9)

            series = modifying_integrator(f, u, dt, A, b, c, 5)
            # Dirty workaround used also for the other symbolic setups - just make
            # it consistent here, although we could use another approach with SymPyPythonCall.jl.
            # We differentiate the expression and set `dt` to zero to get the corresponding
            # coefficient divided by factorial(how often we needed to differentiate).
            s3_reference = -(α * β * u3^2 + α * γ * u2^2 + β * γ * u1^2) / 12
            for i in eachindex(f)
                s3 = SymPyPythonCall.subs(1 // 2 *
                                          SymPyPythonCall.diff(SymPyPythonCall.diff((series[i] -
                                                                                     f[i]) /
                                                                                    f[i],
                                                                                    dt),
                                                               dt),
                                          dt => 0)
                @test iszero(SymPyPythonCall.expand(s3 - s3_reference))
            end

            s5_reference = 6 // 5 * s3_reference^2 +
                           1 // 60 * α * β * γ *
                           (β * u1^2 * u3^2 + γ * u2^2 * u1^2 + α * u3^2 * u2^2)
            for i in eachindex(f)
                s5 = SymPyPythonCall.subs(1 // 24 *
                                          SymPyPythonCall.diff(SymPyPythonCall.diff(SymPyPythonCall.diff(SymPyPythonCall.diff((series[i] -
                                                                                                                               f[i]) /
                                                                                                                              f[i],
                                                                                                                              dt),
                                                                                                         dt),
                                                                                    dt),
                                                               dt),
                                          dt => 0)
                @test iszero(SymPyPythonCall.expand(s5 - s5_reference))
            end
        end

        @testset "Symbolics.jl" begin
            Symbolics.@variables dt
            Symbolics.@variables α β γ
            u = Symbolics.@variables u1 u2 u3
            f = [α * u[2] * u[3], β * u[3] * u[1], γ * u[1] * u[2]]

            # Implicit midpoint method
            A = @SMatrix [1 // 2;;]
            b = @SArray [1 // 1]
            c = @SArray [1 // 2]

            # See eq. (12) of
            # - Philippe Chartier, Ernst Hairer and Gilles Vilmart (2007)
            #   Numerical integrators based on modified differential equations
            #   [DOI: 10.1090/S0025-5718-07-01967-9](https://doi.org/10.1090/S0025-5718-07-01967-9)

            series = modifying_integrator(f, u, dt, A, b, c, 5)
            # Dirty workaround since there is no way to get the polynomial coefficients
            # in Symbolics.jl at the moment, see
            # https://github.com/JuliaSymbolics/Symbolics.jl/issues/216
            # We differentiate the expression and set `dt` to zero to get the corresponding
            # coefficient divided by factorial(how often we needed to differentiate).
            d = Symbolics.Differential(dt)
            s3_reference = -(α * β * u3^2 + α * γ * u2^2 + β * γ * u1^2) / 12
            for i in eachindex(f)
                s3 = Symbolics.simplify_fractions(Symbolics.substitute(Symbolics.expand_derivatives(1 //
                                                                                                    2 *
                                                                                                    d(d((series[i] -
                                                                                                         f[i]) /
                                                                                                        f[i]))),
                                                                       dt => 0))
                @test iszero(Symbolics.expand(s3 - s3_reference))
            end

            s5_reference = 6 // 5 * s3_reference^2 +
                           1 // 60 * α * β * γ *
                           (β * u1^2 * u3^2 + γ * u2^2 * u1^2 + α * u3^2 * u2^2)
            for i in eachindex(f)
                s5 = Symbolics.simplify_fractions(Symbolics.substitute(Symbolics.expand_derivatives(1 //
                                                                                                    24 *
                                                                                                    d(d(d(d((series[i] -
                                                                                                             f[i]) /
                                                                                                            f[i]))))),
                                                                       dt => 0))
                @test iszero(Symbolics.expand(s5 - s5_reference))
            end
        end
    end # @testset "modifying_integrator with elementary differentials"

    @testset "nonlinear oscillator" begin
        @testset "SymEngine.jl" begin
            dt = SymEngine.symbols("dt")
            u = SymEngine.symbols("u_1, u_2")
            f = [-u[2], u[1]] / (u[1]^2 + u[2]^2)

            # explicit midpoint method
            A = @SArray [0 0; 1//2 0]
            b = @SArray [0, 1 // 1]
            c = @SArray [0, 1 // 2]

            # tested with Mathematica using
            # ```
            # ClearAll["Global`*"];
            #
            # solution[t_,
            #   u0_] := {u0[[1]]*Cos[t/(u0[[1]]^2 + u0[[2]]^2)] -
            #   u0[[2]]*Sin[t/(u0[[1]]^2 + u0[[2]]^2)],
            #   u0[[2]]*Cos[t/(u0[[1]]^2 + u0[[2]]^2)] +
            #   u0[[1]]*Sin[t/(u0[[1]]^2 + u0[[2]]^2)]}
            #
            # factorF2[u_] := 1/(12*(u[[1]]^2 + u[[2]]^2)^2)
            # (*factorF2[u_]:=ff2*)
            # factorF4[u_] := 1/(20*(u[[1]]^2 + u[[2]]^2)^4)
            # (*factorF4[u_]:=ff4*)
            # factorF6[u_] := 127/(2016*(u[[1]]^2 + u[[2]]^2)^6)
            # (*factorF6[u_]:=ff6*)
            # factorF8[u_] := 1513/(12960*(u[[1]]^2 + u[[2]]^2)^8)
            # (*factorF8[u_]:=ff8*)
            #
            # factorU3[u_] := 0
            # (*factorU3[u_]:=fu3*)
            # factorU5[u_] := 1/(48*(u[[1]]^2 + u[[2]]^2)^6)
            # (*factorU5[u_]:=fu5*)
            # factorU7[u_] := 31/(640*(u[[1]]^2 + u[[2]]^2)^8)
            # (*factorU7[u_]:=fu7*)
            # factorU9[u_] := 8969/(80640*(u[[1]]^2 + u[[2]]^2)^10)
            # (*factorU9[u_]:=fu9*)
            #
            # newModifiedF[
            #   u_] :=
            # (1 + factorF2[u]*h^2 + factorF4[u]*h^4 + factorF6[u]*h^6)*
            #   originalF[
            #     u] + (factorU3[u]*h^3 + factorU5[u]*h^5 + factorU7[u]*h^7)*u
            #
            # u0 = {u01, u02};
            # f = newModifiedF;
            # y2 = u0 + h/2*f[u0];
            # unew = u0 + h*f[y2];
            # difference = Simplify@Series[unew - solution[h, u0], {h, 0, 10}];
            #
            # Simplify[difference[[1]]]
            # Simplify[difference[[2]]]
            # ```
            series = modifying_integrator(f, u, dt, A, b, c, 10)
            terms = SymEngine.subs.(series, (Dict(u[1] => 1 // 1, u[2] => 0 // 1),))

            @test isequal(terms[1],
                          1 // 48 * dt^5 + 31 // 640 * dt^7 + 8969 // 80640 * dt^9)
            @test isequal(terms[2],
                          1 + 1 // 12 * dt^2 + 1 // 20 * dt^4 + 127 // 2016 * dt^6 +
                          1513 // 12960 * dt^8)
        end
    end # @testset "nonlinear oscillator"

    @testset "integer coefficients" begin
        # reported by David Ketcheson on 2021-12-09
        A = reshape([1], 1, 1)
        b = [1]
        c = [1]
        @inferred modified_equation(A, b, c, 4)
    end

    @testset "average vector field method" begin
        series = bseries(3) do t, series
            if order(t) in (0, 1)
                return 1 // 1
            else
                v = 1 // 1
                n = 0
                for subtree in SubtreeIterator(t)
                    v *= series[subtree]
                    n += 1
                end
                return v / (n + 1)
            end
        end

        diff = series - ExactSolution(series)
        @test mapreduce(abs ∘ last, +, diff) == 1 // 12
        @test @inferred(order_of_accuracy(series)) == 2
    end

    @testset "Runge-Kutta methods interface" begin
        # classical RK4
        A = [0 0 0 0
             1//2 0 0 0
             0 1//2 0 0
             0 0 1 0]
        b = [1 // 6, 1 // 3, 1 // 3, 1 // 6]
        rk = RungeKuttaMethod(A, b)

        # fourth-order accurate
        series_integrator = @inferred bseries(rk, 4)
        series_exact = @inferred ExactSolution(series_integrator)
        @test mapreduce(==, &, values(series_integrator), values(series_exact))
        @test @inferred(order_of_accuracy(series_integrator)) == 4

        # not fifth-order accurate
        series_integrator = @inferred bseries(rk, 5)
        series_exact = @inferred ExactSolution(series_integrator)
        @test mapreduce(==, &, values(series_integrator), values(series_exact)) == false
        @test @inferred(order_of_accuracy(series_integrator)) == 4
    end # @testset "Runge-Kutta methods interface"

    @testset "additive Runge-Kutta methods interface" begin
        @testset "IMEX Euler (partitioned Euler, symplectic Euler)" begin
            ex_euler = RungeKuttaMethod(@SMatrix([0]), @SVector [1])
            im_euler = RungeKuttaMethod(@SMatrix([1]), @SVector [1])
            ark = AdditiveRungeKuttaMethod([im_euler, ex_euler])

            # first-order accurate
            series_integrator = @inferred bseries(ark, 1)
            series_exact = @inferred ExactSolution(series_integrator)
            @test mapreduce(==, &, values(series_integrator), values(series_exact))
            @test @inferred(order_of_accuracy(series_integrator)) == 1

            # not second-order accurate
            series_integrator = @inferred bseries(ark, 2)
            series_exact = @inferred ExactSolution(series_integrator)
            @test mapreduce(==, &, values(series_integrator), values(series_exact)) == false

            # modified equations and modifying integrators
            let series_integrator = @inferred bseries(ark, 3)
                @testset "modified_equation" begin
                    mod_eq = @inferred modified_equation(series_integrator)

                    # Hairer, Lubich, Wanner (2006) Geometric numerical integration
                    # Table IX.10.1, p. 383
                    # Black nodes are `0`, white nodes are `1`
                    mod_eq_reference = Dict(rootedtree(Int[], Bool[]) => 0 // 1,
                                            rootedtree([1], Bool[0]) => 1 // 1,
                                            rootedtree([1], Bool[1]) => 1 // 1,
                                            rootedtree([1, 2], Bool[0, 0]) => 1 // 2,
                                            rootedtree([1, 2], Bool[1, 0]) => 1 // 2,
                                            rootedtree([1, 2], Bool[0, 1]) => -1 // 2,
                                            rootedtree([1, 2], Bool[1, 1]) => -1 // 2,
                                            rootedtree([1, 2, 3], Bool[0, 0, 0]) => 1 // 3,
                                            rootedtree([1, 2, 3], Bool[1, 0, 0]) => 1 // 3,
                                            rootedtree([1, 2, 3], Bool[0, 1, 0]) => -1 // 6,
                                            rootedtree([1, 2, 3], Bool[1, 1, 0]) => -1 // 6,
                                            rootedtree([1, 2, 3], Bool[0, 0, 1]) => -1 // 6,
                                            rootedtree([1, 2, 3], Bool[1, 0, 1]) => -1 // 6,
                                            rootedtree([1, 2, 3], Bool[0, 1, 1]) => 1 // 3,
                                            rootedtree([1, 2, 3], Bool[1, 1, 1]) => 1 // 3,
                                            rootedtree([1, 2, 2], Bool[0, 0, 0]) => 1 // 6,
                                            rootedtree([1, 2, 2], Bool[1, 0, 0]) => 1 // 6,
                                            rootedtree([1, 2, 2], Bool[0, 1, 0]) => -1 // 3,
                                            rootedtree([1, 2, 2], Bool[1, 1, 0]) => -1 // 3,
                                            rootedtree([1, 2, 2], Bool[0, 1, 1]) => 1 // 6,
                                            rootedtree([1, 2, 2], Bool[1, 1, 1]) => 1 // 6)
                    for (key, val) in mod_eq
                        @test val == mod_eq_reference[key]
                    end
                end

                @testset "modifying_integrator" begin
                    mod_int = @inferred modifying_integrator(series_integrator)
                end
            end
        end

        @testset "Störmer-Verlet" begin
            # Hairer, Lubich, Wanner (2002)
            # Geometric numerical integration
            # Table II.2.1
            As = [
                [0 0; 1//2 1//2],
                [1//2 0; 1//2 0],
            ]
            bs = [
                [1 // 2, 1 // 2],
                [1 // 2, 1 // 2],
            ]
            ark = AdditiveRungeKuttaMethod(As, bs)

            # second-order accurate
            series_integrator = @inferred bseries(ark, 2)
            series_exact = @inferred ExactSolution(series_integrator)
            @test mapreduce(==, &, values(series_integrator), values(series_exact))
            @test @inferred(order_of_accuracy(series_integrator)) == 2

            # not third-order accurate
            series_integrator = @inferred bseries(ark, 3)
            series_exact = @inferred ExactSolution(series_integrator)
            @test mapreduce(==, &, values(series_integrator), values(series_exact)) == false

            # modified equations and modifying integrators
            let series_integrator = @inferred bseries(ark, 4)
                @testset "modified_equation" begin
                    mod_eq = @inferred modified_equation(series_integrator)

                    # second-order accurate
                    for t in BicoloredRootedTreeIterator(2)
                        @test iszero(mod_eq[t])
                    end

                    # Hairer, Lubich, Wanner (2006) Geometric numerical integration
                    # Table IX.10.2, p. 386
                    # Black nodes are `0`, white nodes are `1`
                    series_reference = Dict(rootedtree(Int[], Bool[]) => 1 // 1,
                                            rootedtree([1], Bool[0]) => 1 // 1,
                                            rootedtree([1], Bool[1]) => 1 // 1,
                                            rootedtree([1, 2], Bool[0, 0]) => 1 // 2,
                                            rootedtree([1, 2], Bool[1, 0]) => 1 // 2,
                                            rootedtree([1, 2], Bool[0, 1]) => 1 // 2,
                                            rootedtree([1, 2], Bool[1, 1]) => 1 // 2,
                                            rootedtree([1, 2, 3], Bool[0, 0, 0]) => 1 // 4,
                                            rootedtree([1, 2, 3], Bool[1, 0, 0]) => 1 // 4,
                                            rootedtree([1, 2, 3], Bool[0, 1, 0]) => 0 // 1,
                                            rootedtree([1, 2, 3], Bool[1, 1, 0]) => 0 // 1,
                                            rootedtree([1, 2, 3], Bool[0, 0, 1]) => 1 // 4,
                                            rootedtree([1, 2, 3], Bool[1, 0, 1]) => 1 // 4,
                                            rootedtree([1, 2, 3], Bool[0, 1, 1]) => 1 // 4,
                                            rootedtree([1, 2, 3], Bool[1, 1, 1]) => 1 // 4,
                                            rootedtree([1, 2, 2], Bool[0, 0, 0]) => 1 // 2,
                                            rootedtree([1, 2, 2], Bool[1, 0, 0]) => 1 // 2,
                                            rootedtree([1, 2, 2], Bool[0, 1, 0]) => 1 // 4,
                                            rootedtree([1, 2, 2], Bool[1, 1, 0]) => 1 // 4,
                                            rootedtree([1, 2, 2], Bool[0, 1, 1]) => 1 // 4,
                                            rootedtree([1, 2, 2], Bool[1, 1, 1]) => 1 // 4)
                    for t in keys(series_reference)
                        @test series_reference[t] == series_integrator[t]
                    end
                    mod_eq_reference = Dict(rootedtree(Int[], Bool[]) => 0 // 1,
                                            rootedtree([1], Bool[0]) => 1 // 1,
                                            rootedtree([1], Bool[1]) => 1 // 1,
                                            rootedtree([1, 2], Bool[0, 0]) => 0 // 1,
                                            rootedtree([1, 2], Bool[1, 0]) => 0 // 1,
                                            rootedtree([1, 2], Bool[0, 1]) => 0 // 1,
                                            rootedtree([1, 2], Bool[1, 1]) => 0 // 1,
                                            rootedtree([1, 2, 3], Bool[0, 0, 0]) => 1 // 12,
                                            rootedtree([1, 2, 3], Bool[1, 0, 0]) => 1 // 12,
                                            rootedtree([1, 2, 3], Bool[0, 1, 0]) => -1 // 6,
                                            rootedtree([1, 2, 3], Bool[1, 1, 0]) => -1 // 6,
                                            rootedtree([1, 2, 3], Bool[0, 0, 1]) => 1 // 12,
                                            rootedtree([1, 2, 3], Bool[1, 0, 1]) => 1 // 12,
                                            rootedtree([1, 2, 3], Bool[0, 1, 1]) => 1 // 12,
                                            rootedtree([1, 2, 3], Bool[1, 1, 1]) => 1 // 12,
                                            rootedtree([1, 2, 2], Bool[0, 0, 0]) => 1 // 6,
                                            rootedtree([1, 2, 2], Bool[1, 0, 0]) => 1 // 6,
                                            rootedtree([1, 2, 2], Bool[0, 1, 0]) => -1 // 12,
                                            rootedtree([1, 2, 2], Bool[1, 1, 0]) => -1 // 12,
                                            rootedtree([1, 2, 2], Bool[0, 1, 1]) => -1 // 12,
                                            rootedtree([1, 2, 2], Bool[1, 1, 1]) => -1 // 12)
                    for t in keys(mod_eq_reference)
                        @test mod_eq_reference[t] == mod_eq[t]
                    end

                    # Hairer, Lubich, Wanner (2003)
                    # Geometric numerical integration illustrated by the Störmer-Verlet method
                    # https://doi.org/10.1017/S0962492902000144
                    # equation (4.8)
                    @testset "Pendulum, SymEngine" begin
                        dt = SymEngine.symbols("dt")
                        q, v = u = SymEngine.symbols("q, v")
                        f = ([v, 0], [0, -sin(q)])

                        series = modified_equation(f, u, dt, series_integrator)
                        series_reference = f[1] + f[2] +
                                           1 // 12 * dt^2 *
                                           [2 * cos(q) * v, sin(q) * cos(q) + sin(q) * v^2]
                        @test mapreduce(iszero ∘ SymEngine.expand, &,
                                        series - series_reference)
                    end
                end # @testset "modified_equation"

                @testset "modifying_integrator" begin
                    mod_int = @inferred modifying_integrator(series_integrator)

                    for t in BicoloredRootedTreeIterator(2)
                        @test iszero(mod_int[t])
                    end
                end
            end
        end

        @testset "SSPRK33 two times" begin
            # Using the same method multiple times is equivalent to using a plain RK
            # method without any splitting/partitioning/decomposition
            A = @SArray [0 0 0; 1 0 0; 1//4 1//4 0]
            b = @SArray [1 // 6, 1 // 6, 2 // 3]
            rk = RungeKuttaMethod(A, b)
            ark = AdditiveRungeKuttaMethod([rk, rk])

            # third-order accurate
            series_integrator = @inferred bseries(ark, 3)
            series_exact = @inferred ExactSolution(series_integrator)
            @test mapreduce(==, &, values(series_integrator), values(series_exact))
            @test @inferred(order_of_accuracy(series_integrator)) == 3

            # not fourth-order accurate
            series_integrator = @inferred bseries(ark, 4)
            series_exact = @inferred ExactSolution(series_integrator)
            @test mapreduce(==, &, values(series_integrator), values(series_exact)) == false

            # modified equations and modifying integrators
            let series_rk = bseries(rk, 5)
                series_ark = bseries(ark, order(series_rk))

                for colored_tree in keys(series_ark)
                    tree = rootedtree(colored_tree.level_sequence)
                    @test series_rk[tree] == series_ark[colored_tree]
                end

                @testset "modified_equation" begin
                    mod_eq_rk = modified_equation(series_rk)
                    mod_eq_ark = modified_equation(series_ark)
                    for colored_tree in keys(mod_eq_ark)
                        tree = rootedtree(colored_tree.level_sequence)
                        @test mod_eq_rk[tree] == mod_eq_ark[colored_tree]
                    end
                end

                @testset "modifying_integrator" begin
                    mod_int_rk = modifying_integrator(series_rk)
                    mod_int_ark = modifying_integrator(series_ark)
                    for colored_tree in keys(mod_int_ark)
                        tree = rootedtree(colored_tree.level_sequence)
                        @test mod_int_rk[tree] == mod_int_ark[colored_tree]
                    end
                end
            end
        end
    end # @testset "additive Runge-Kutta methods interface"

    @testset "Rosenbrock methods interface" begin
        @testset "Kaps, Rentrop (1979): GRK4A" begin
            # Kaps, Rentrop (1979)
            # Generalized Runge-Kutta methods of order four with stepsize control
            # for stiff ordinary differential equations
            # https://doi.org/10.1007/BF01396495
            Γ = [0.395 0 0 0;
                 -0.767672395484 0.395 0 0;
                 -0.851675323742 0.522967289188 0.395 0;
                 0.288463109545 0.880214273381e-1 -0.337389840627 0.395]
            A = [0 0 0 0;
                 0.438 0 0 0;
                 0.796920457938 0.730795420615e-1 0 0;
                 0.796920457938 0.730795420615e-1 0 0]
            b = [0.199293275701, 0.482645235674, 0.680614886256e-1, 0.25]
            ros = @inferred RosenbrockMethod(Γ, A, b)

            # fourth-order accurate
            series_integrator = @inferred bseries(ros, 5)
            @test @inferred(order_of_accuracy(series_integrator)) == 4

            # not fifth-order accurate
            series_exact = @inferred ExactSolution(series_integrator)
            @test mapreduce(isapprox, &, values(series_integrator), values(series_exact)) ==
                  false
        end

        @testset "van Veldhuizen (1984)" begin
            # van Veldhuizen (1984)
            # D-stability and Kaps-Rentrop methods
            # https://doi.org/10.1007/BF02243574
            # Γ = [1//2 0 0 0;
            #      -4 1//2 0 0;
            #      -4 -1//2 1//2 0;
            #      1//4 -1//4 1 1//2]
            # A = [0 0 0 0;
            #      1 0 0 0;
            #      7//8 1//8 0 0;
            #      7//8 1//8 0 0]
            # b = [4//6, 2//6, -4//6, 4//6]
            # ros = @inferred RosenbrockMethod(Γ, A, b)
            # However, this does not work directly. Thus, we reverse-engineer
            # the coefficients as follows.
            #
            # Hairer, Wanner
            # Solving ODEs II
            # Implementation of Rosenbrock-type methods in Section IV.7.
            # The coefficients are transformed as
            # - C = I / γ - inv(Γ)
            # - A = A / Γ
            # - b' = b' / Γ
            # to yield the coefficients used in
            # http://www.unige.ch/~hairer/prog/stiff/Oldies/ros4.f
            C = [0 0 0 0;
                 -8 0 0 0;
                 -8 -1 0 0;
                 1//2 -1//2 2 0]
            γ = 1 // 2
            Γ = inv(I / γ - C)
            A = [0 0 0 0;
                 2 0 0 0;
                 7//4 1//4 0 0;
                 7//4 1//4 0 0]
            A = A * Γ
            b = [4 // 3, 2 // 3, -4 // 3, 4 // 3]
            b = (b' * Γ)'
            ros = @inferred RosenbrockMethod(Γ, A, b)

            # fourth-order accurate
            series_integrator = @inferred bseries(ros, 5)
            @test @inferred(order_of_accuracy(series_integrator)) == 4

            # not fifth-order accurate
            series_exact = @inferred ExactSolution(series_integrator)
            @test mapreduce(isapprox, &, values(series_integrator), values(series_exact)) ==
                  false
        end
    end # @testset "Rosenbrock methods interface"

    @testset "Continuous stage Runge-Kutta methods interface" begin
        @testset "Average vector field method" begin
            M = fill(1 // 1, 1, 1)
            csrk = @inferred ContinuousStageRungeKuttaMethod(M)

            # TODO: This is no type stable at the moment
            # series = @inferred bseries(csrk, 8)
            series = bseries(csrk, 8)
            series_avf = @inferred bseries(AverageVectorFieldMethod(), order(series))
            @test all(iszero, values(series - series_avf))
        end

        @testset "Average vector field method with integer coefficient" begin
            M = fill(1, 1, 1)
            csrk = @inferred ContinuousStageRungeKuttaMethod(M)

            # TODO: This is no type stable at the moment
            # series = @inferred bseries(csrk, 8)
            series = bseries(csrk, 8)
            series_avf = @inferred bseries(AverageVectorFieldMethod(), order(series))
            @test all(iszero, values(series - series_avf))
        end

        @testset "Example in Section 4.2 of Miyatake and Butcher (2016)" begin
            # - Yuto Miyatake and John C. Butcher.
            #   "A characterization of energy-preserving methods and the construction of
            #   parallel integrators for Hamiltonian systems."
            #   SIAM Journal on Numerical Analysis 54, no. 3 (2016):
            #   [DOI: 10.1137/15M1020861](https://doi.org/10.1137/15M1020861)
            M = [-6//5 72//5 -36//1 24//1
                 72//5 -144//5 -48//1 72//1
                 -36//1 -48//1 720//1 -720//1
                 24//1 72//1 -720//1 720//1]
            csrk = @inferred ContinuousStageRungeKuttaMethod(M)

            # TODO: This is no type stable at the moment
            # series = @inferred bseries(csrk, 6)
            series = bseries(csrk, 6)

            @test @inferred(order_of_accuracy(series)) == 4
            @test is_energy_preserving(series)

            # Now with floating point coefficients
            M = Float64.(M)
            csrk = @inferred ContinuousStageRungeKuttaMethod(M)

            # TODO: This is no type stable at the moment
            # series = @inferred bseries(csrk, 6)
            series = bseries(csrk, 6)

            @test @inferred(order_of_accuracy(series)) == 4
            @test_broken is_energy_preserving(series)
        end

        @testset "SymEngine.jl" begin
            # Examples in Section 5.3.1
            α = SymEngine.symbols("α")
            α1 = 1 / (36 * α - 7)
            M = [α1+4 -6 * α1-6 6*α1
                 -6 * α1-6 36 * α1+12 -36*α1
                 6*α1 -36*α1 36*α1]
            csrk = @inferred ContinuousStageRungeKuttaMethod(M)

            # TODO: This is no type stable at the moment
            # series = @inferred bseries(csrk, 5)
            series = bseries(csrk, 5)

            # The simple test does not work at the moment due to missing
            # simplifications in SymEngine.jl
            @test_broken @inferred(order_of_accuracy(series)) == 4
            exact = @inferred ExactSolution(series)
            for o in 1:4
                for t in RootedTreeIterator(o)
                    expr = SymEngine.expand(series[t] - exact[t])
                    @test iszero(SymEngine.expand(1 * expr))
                end
            end

            # TODO: This is currently not implemented
            @test_skip is_energy_preserving(series)
        end

        @testset "SymPy.jl" begin
            # Examples in Section 5.3.1
            α = SymPy.symbols("α", real = true)
            α1 = 1 / (36 * α - 7)
            M = [α1+4 -6 * α1-6 6*α1
                 -6 * α1-6 36 * α1+12 -36*α1
                 6*α1 -36*α1 36*α1]
            csrk = @inferred ContinuousStageRungeKuttaMethod(M)

            # TODO: This is no type stable at the moment
            # series = @inferred bseries(csrk, 5)
            series = bseries(csrk, 5)

            @test @inferred(order_of_accuracy(series)) == 4

            # TODO: This is currently not implemented
            @test_skip is_energy_preserving(series)
        end

        @testset "SymPyPythonCall.jl" begin
            # Examples in Section 5.3.1
            α = SymPyPythonCall.symbols("α", real = true)
            α1 = 1 / (36 * α - 7)
            M = [α1+4 -6 * α1-6 6*α1
                 -6 * α1-6 36 * α1+12 -36*α1
                 6*α1 -36*α1 36*α1]
            csrk = @inferred ContinuousStageRungeKuttaMethod(M)

            # TODO: This is no type stable at the moment
            # series = @inferred bseries(csrk, 5)
            series = bseries(csrk, 5)

            @test @inferred(order_of_accuracy(series)) == 4

            # TODO: This is currently not implemented
            @test_skip is_energy_preserving(series)
        end

        @testset "Symbolics.jl" begin
            # Examples in Section 5.3.1
            Symbolics.@variables α
            α1 = 1 / (36 * α - 7)
            M = [α1+4 -6 * α1-6 6*α1
                 -6 * α1-6 36 * α1+12 -36*α1
                 6*α1 -36*α1 36*α1]
            csrk = @inferred ContinuousStageRungeKuttaMethod(M)

            # TODO: This is no type stable at the moment
            # series = @inferred bseries(csrk, 2)
            series = bseries(csrk, 2)

            # TODO: There are errors from Symbolics.jl if we go to higher
            #       orders.
            # @test @inferred(order_of_accuracy(series)) == 4

            # # TODO: This is currently not implemented
            @test_skip is_energy_preserving(series)
        end
    end

    @testset "multirate infinitesimal split methods interface" begin
        # NOTE: This is still considered experimental and might change at any time!

        @testset "KW43" begin
            # Oswald Knoth, Ralf Wolke
            # Implicit-explicit Runge-Kutta methods for computing atmospheric reactive flows
            # Applied Numerical Mathematics, Volume 28, (1998) Issue 2-4
            # https://doi.org/10.1016/S0168-9274(98)00051-8
            ns = 4
            A = zeros(Polynomial{Rational{Int}, :x}, ns + 1, ns)
            D = zeros(Int, ns + 1, ns)
            G = zeros(Rational{Int}, ns + 1, ns)
            c = zeros(Rational{Int}, ns + 1)
            dts = zeros(Rational{Int}, ns + 1)

            A[2, 1] = 1 // 2
            A[3, 1] = -1 // 6
            A[3, 2] = 2 // 3
            A[4, 1] = 1 // 3
            A[4, 2] = -1 // 3
            A[4, 3] = 1
            A[5, 1] = 1 // 6
            A[5, 2] = 1 // 3
            A[5, 3] = 1 // 3
            A[5, 4] = 1 // 6
            A[5, :] = A[5, :] - A[4, :]
            A[4, :] = A[4, :] - A[3, :]
            A[3, :] = A[3, :] - A[2, :]

            c[2] = 1 // 2
            c[3] = 1 // 2
            c[4] = 1
            c[5] = 1

            D[2, 1] = 1
            D[3, 2] = 1
            D[4, 3] = 1
            D[5, 4] = 1

            dts[1] = 0
            dts[2] = 1 // 2
            dts[3] = 0
            dts[4] = 1 // 2
            dts[5] = 0

            mis = @inferred MultirateInfinitesimalSplitMethod(A, D, G, c)

            # third-order accurate
            series_integrator = @inferred bseries(mis, 3)
            series_exact = @inferred ExactSolution(series_integrator)
            @test mapreduce(==, &, values(series_integrator), values(series_exact))

            # not fourth-order accurate
            series_integrator = @inferred bseries(mis, 4)
            series_exact = @inferred ExactSolution(series_integrator)
            @test mapreduce(==, &, values(series_integrator), values(series_exact)) == false
        end

        @testset "MRI-GARK-ERK33" begin
            # Sandu, Adrian.
            # "A class of multirate infinitesimal GARK methods".
            # SIAM Journal on Numerical Analysis 57, no. 5 (2019): 2300-2327.
            # https://doi.org/10.1137/18M1205492
            ns = 3
            A = zeros(Polynomial{Float64, :x}, ns + 1, ns)
            D = zeros(ns + 1, ns)
            G = zeros(ns + 1, ns)
            c = zeros(ns + 1)
            dts = zeros(ns + 1)

            delta = -0.5

            # Γ^i in Sandu (2019) is the i-th term
            A[2, 1] = Polynomial([1 / 3])
            A[3, 1] = Polynomial([(-6 * delta - 7) / 12, (2 * delta + 1) / 2])
            A[3, 2] = Polynomial([(6 * delta + 11) / 12, -(2 * delta + 1) / 2])
            A[4, 1] = Polynomial([0.0, 0.5])
            A[4, 2] = Polynomial([(6 * delta - 5) / 12, -(2 * delta + 1) / 2])
            A[4, 3] = Polynomial([(3 - 2 * delta) / 4, delta])

            # These should be the usual `c` coefficients → c[3] = 2 / 3?
            c[2] = 1 / 3
            c[3] = 2 / 3
            c[4] = 1

            # All one???
            D[2, 1] = 1
            D[3, 2] = 1
            D[4, 3] = 1

            # Differences of `c`s?
            dts[1] = 0
            dts[2] = 1 / 3
            dts[3] = 1 / 3
            dts[4] = 1 / 3

            mis = @inferred MultirateInfinitesimalSplitMethod(A, D, G, c)

            # third-order accurate
            series_integrator = @inferred bseries(mis, 3)
            series_exact = @inferred ExactSolution(series_integrator)
            @test mapreduce(≈, &, values(series_integrator), values(series_exact))

            # not fourth-order accurate
            series_integrator = @inferred bseries(mis, 4)
            series_exact = @inferred ExactSolution(series_integrator)
            @test mapreduce(≈, &, values(series_integrator), values(series_exact)) == false
        end

        @testset "MRI-GARK-ERK45a" begin
            # Sandu, Adrian.
            # "A class of multirate infinitesimal GARK methods".
            # SIAM Journal on Numerical Analysis 57, no. 5 (2019): 2300-2327.
            # https://doi.org/10.1137/18M1205492
            ns = 5
            A = zeros(Polynomial{Float64, :x}, ns + 1, ns)
            D = zeros(ns + 1, ns)
            G = zeros(ns + 1, ns)
            c = zeros(ns + 1)
            dts = zeros(ns + 1)

            # Γ^i in Sandu (2019) is the i-th term
            A[2, 1] = Polynomial([1 / 5])

            A[3, 1] = Polynomial([-53 / 16, 503 / 80])
            A[3, 2] = Polynomial([281 / 80, -503 / 80])

            A[4, 1] = Polynomial([-36562993.0 / 71394880.0, -1365537.0 / 35697440.0])
            A[4, 2] = Polynomial([34903117.0 / 17848720.0, 4963773.0 / 7139488.0])
            A[4, 3] = Polynomial([-88770499.0 / 71394880.0, -1465833.0 / 2231090.0])

            A[5, 1] = Polynomial([-7631593.0 / 71394880.0, 66974357.0 / 35697440.0])
            A[5, 2] = Polynomial([-166232021.0 / 35697440.0, 21445367.0 / 7139488.0])
            A[5, 3] = Polynomial([6068517.0 / 1519040.0, -3.0])
            A[5, 4] = Polynomial([8644289.0 / 8924360.0, -8388609.0 / 4462180.0])

            A[6, 1] = Polynomial([277061.0 / 303808.0, -18227.0 / 7520.0])
            A[6, 2] = Polynomial([-209323.0 / 1139280.0, 2.0])
            A[6, 3] = Polynomial([-1360217.0 / 1139280.0, 1.0])
            A[6, 4] = Polynomial([-148789.0 / 56964.0, 5.0])
            A[6, 5] = Polynomial([147889.0 / 45120.0, -41933.0 / 7520.0])

            # These should be the usual `c` coefficients
            c[2] = 1 / 5
            c[3] = 2 / 5
            c[4] = 3 / 5
            c[5] = 4 / 5
            c[6] = 1

            D[2, 1] = 0
            D[3, 2] = 1
            D[4, 3] = 1
            D[5, 4] = 1
            D[6, 5] = 1

            # Differences of `c`s?
            dts[1] = 0.0
            dts[2] = 1 / 5
            dts[3] = 1 / 5
            dts[4] = 1 / 5
            dts[5] = 1 / 5
            dts[6] = 1 / 5

            mis = @inferred MultirateInfinitesimalSplitMethod(A, D, G, c)

            # fourth-order accurate
            series_integrator = @inferred bseries(mis, 4)
            series_exact = @inferred ExactSolution(series_integrator)
            @test mapreduce(≈, &, values(series_integrator), values(series_exact))

            # not fifth-order accurate
            series_integrator = @inferred bseries(mis, 5)
            series_exact = @inferred ExactSolution(series_integrator)
            @test mapreduce(≈, &, values(series_integrator), values(series_exact)) == false
        end

        @testset "EB4" begin
            # Krogstad, Stein
            # "Generalized integrating factor methods for stiff PDEs".
            # Journal of Computational Physics 203, no. 1 (2005): 72-88.
            # https://doi.org/10.1016/j.jcp.2004.08.006
            ns = 4
            A = zeros(Polynomial{Float64, :x}, ns + 1, ns)
            D = zeros(ns + 1, ns)
            G = zeros(ns + 1, ns)
            c = zeros(ns + 1)
            dts = zeros(ns + 1)

            fac1 = 1.0
            fac2 = 2.0

            A[2, 1] = Polynomial([0.5])

            A[3, 1] = Polynomial([0.5, -1 / fac1])
            A[3, 2] = Polynomial([0.0, 1 / fac1])

            A[4, 1] = Polynomial([1.0, -2 / fac1])
            A[4, 3] = Polynomial([0.0, 2 / fac1])

            A[5, 1] = Polynomial([1.0, -3 / fac1, 4 / fac2])
            A[5, 2] = Polynomial([0.0, 2 / fac1, -4 / fac2])
            A[5, 3] = Polynomial([0.0, 2 / fac1, -4 / fac2])
            A[5, 4] = Polynomial([0.0, -1 / fac1, 4 / fac2])

            c[1] = 0
            c[2] = 0.5
            c[3] = 0.5
            c[4] = 1
            c[5] = 1

            mis = @inferred MultirateInfinitesimalSplitMethod(A, D, G, c)

            # fourth-order accurate
            series_integrator = @inferred bseries(mis, 4)
            series_exact = @inferred ExactSolution(series_integrator)
            @test mapreduce(≈, &, values(series_integrator), values(series_exact))

            # not fifth-order accurate
            series_integrator = @inferred bseries(mis, 5)
            series_exact = @inferred ExactSolution(series_integrator)
            @test mapreduce(≈, &, values(series_integrator), values(series_exact)) == false
        end

        @testset "OwrenRK4" begin
            # Owren, Brynjulf.
            # "Order conditions for commutator-free Lie group methods".
            # Journal of Physics A: Mathematical and General 39, no. 19 (2006): 5585.
            # https://doi.org/10.1088/0305-4470/39/19/S15
            ns = 5
            A = zeros(Polynomial{Float64, :x}, ns + 1, ns)
            D = zeros(ns + 1, ns)
            G = zeros(ns + 1, ns)
            c = zeros(ns + 1)
            dts = zeros(ns + 1)

            A[2, 1] = Polynomial([1 / 2])

            A[3, 2] = Polynomial([1 / 2])

            A[4, 1] = Polynomial([-1 / 2])
            A[4, 3] = Polynomial([1.0])

            A[5, 1] = Polynomial([1 / 4])
            A[5, 2] = Polynomial([1 / 6])
            A[5, 3] = Polynomial([1 / 6])
            A[5, 4] = Polynomial([-1 / 12])

            A[6, 1] = Polynomial([-1 / 12])
            A[6, 2] = Polynomial([1 / 6])
            A[6, 3] = Polynomial([1 / 6])
            A[6, 4] = Polynomial([1 / 4])

            D[4, 2] = 1
            D[6, 5] = 1

            dts[1] = 0
            dts[2] = 1 / 2
            dts[3] = 1 / 2
            dts[4] = 1 / 2
            dts[5] = 1 / 2
            dts[6] = 1 / 2

            mis = @inferred MultirateInfinitesimalSplitMethod(A, D, G, c)

            # fourth-order accurate
            series_integrator = @inferred bseries(mis, 4)
            series_exact = @inferred ExactSolution(series_integrator)
            @test mapreduce(≈, &, values(series_integrator), values(series_exact))

            # not fifth-order accurate
            series_integrator = @inferred bseries(mis, 5)
            series_exact = @inferred ExactSolution(series_integrator)
            @test mapreduce(≈, &, values(series_integrator), values(series_exact)) == false
        end

        @testset "MISBI4_4" begin
            # Knoth, Oswald, and Joerg Wensch.
            # "Generalized split-explicit Runge–Kutta methods for the compressible Euler equations".
            # Monthly Weather Review 142, no. 5 (2014): 2067-2081.
            # https://doi.org/10.1175/MWR-D-13-00068.1
            # Table 4, method MIS4a
            ns = 4
            A = zeros(Polynomial{Float64, :x}, ns + 1, ns)
            D = zeros(ns + 1, ns)
            G = zeros(ns + 1, ns)
            c = zeros(ns + 1)
            dts = zeros(ns + 1)

            # β in Knoth, Wensch (2014)
            A[2, 1] = Polynomial([1 / 2])
            A[2, 1] = Polynomial([0.38758444641450318])
            A[3, 1] = Polynomial([-2.5318448354142823e-002])
            A[3, 2] = Polynomial([0.38668943087310403])
            A[4, 1] = Polynomial([0.20899983523553325])
            A[4, 2] = Polynomial([-0.45856648476371231])
            A[4, 3] = Polynomial([0.43423187573425748])
            A[5, 1] = Polynomial([-0.10048822195663100])
            A[5, 2] = Polynomial([-0.46186171956333327])
            A[5, 3] = Polynomial([0.83045062122462809])
            A[5, 4] = Polynomial([0.27014914900250392])

            # seems to be unused?
            c[2] = 0.38758444641450318
            c[3] = 0.61521685655017821
            c[4] = 0.23254717315441453
            c[5] = 1.0000000000000002

            # α in Knoth, Wensch (2014)
            D[3, 2] = 0.52349249922385610
            D[4, 2] = 1.1683374366893629
            D[4, 3] = -0.75762080241712637
            D[5, 2] = -3.6477233846797109e-002
            D[5, 3] = 0.56936148730740477
            D[5, 4] = 0.47746263002599681

            # γ in Knoth, Wensch (2014)
            G[3, 2] = 0.13145089796226542
            G[4, 2] = -0.36855857648747881
            G[4, 3] = 0.33159232636600550
            G[5, 2] = -6.5767130537473045e-002
            G[5, 3] = 4.0591093109036858e-002
            G[5, 4] = 6.4902111640806712e-002

            for i in 1:(ns + 1)
                for j in 1:(i - 1)
                    dts[i] = dts[i] + A[i, j][0]
                end
            end

            mis = @inferred MultirateInfinitesimalSplitMethod(A, D, G, c)

            # third-order accurate
            series_integrator = @inferred bseries(mis, 3)
            series_exact = @inferred ExactSolution(series_integrator)
            @test_broken mapreduce(≈, &, values(series_integrator), values(series_exact))

            # not fourth-order accurate
            series_integrator = @inferred bseries(mis, 4)
            series_exact = @inferred ExactSolution(series_integrator)
            @test mapreduce(≈, &, values(series_integrator), values(series_exact)) == false
        end
    end # @testset "multirate infinitesimal split methods interface"

    @testset "Energy preservation (Hamiltonian systems)" begin
        @testset "Pseudo-energy-preserving order 4" begin
            # References
            # Celledoni, Elena; McLachlan, Robert I.; McLaren, David I.;
            # Owren, Brynjulf; G. Reinout W. Quispel; Wright, William M.
            # Energy-preserving Runge-Kutta methods.
            # ESAIM: Mathematical Modelling and Numerical Analysis -
            # Modélisation Mathématique et Analyse Numérique,
            # Volume 43 (2009) no. 4, pp. 645-649.
            # doi : 10.1051/m2an/2009020. http://www.numdam.org/articles/10.1051/m2an/2009020/
            A = [0 0 0
                 1//3 0 0
                 -5//48 15//16 0]
            b = [1 // 10, 1 // 2, 2 // 5]
            rk = RungeKuttaMethod(A, b)

            # This method is E-P up to order 4
            @test energy_preserving_order(rk, 10) == 4
        end

        @testset "Pseudo-energy-preserving order 3" begin
            # References
            # Celledoni, Elena; McLachlan, Robert I.; McLaren, David I.;
            # Owren, Brynjulf; G. Reinout W. Quispel; Wright, William M.
            # Energy-preserving Runge-Kutta methods.
            # ESAIM: Mathematical Modelling and Numerical Analysis -
            # Modélisation Mathématique et Analyse Numérique,
            # Volume 43 (2009) no. 4, pp. 645-649.
            # doi : 10.1051/m2an/2009020. http://www.numdam.org/articles/10.1051/m2an/2009020/
            A = [0 0
                 2//3 0]
            b = [1 // 4, 3 // 4]
            rk = RungeKuttaMethod(A, b)

            # This method is E-P up to order 3
            @test energy_preserving_order(rk, 10) == 3
        end

        @testset "Classical RK Method" begin
            A = [0//1 0//1 0//1 0//1
                 1//2 0//1 0//1 0//1
                 0//1 1//2 0//1 0//1
                 0//1 0//1 1//1 0//1]
            b = [1 // 6, 1 // 3, 1 // 3, 1 // 6]
            rk = RungeKuttaMethod(A, b)
            # This method is E-P up to order 4
            @test energy_preserving_order(rk, 10) == 4
        end

        @testset "Effective Order" begin
            # References
            # Butcher, J.C. (1969). The effective order of Runge-Kutta methods.
            # In: Morris, J.L. (eds) Conference on the Numerical Solution of
            # Differential Equations. Lecture Notes in Mathematics, vol 109.
            # Springer, Berlin, Heidelberg. https://doi.org/10.1007/BFb0060019
            A = [0 0 0 0 0
                 1//5 0 0 0 0
                 0 2//5 0 0 0
                 3//16 0 5//16 0 0
                 1//4 0 -5//4 2 0]

            b = [1 // 6, 0, 0, 2 // 3, 1 // 6]
            rk = RungeKuttaMethod(A, b)
            #This method is E-P up to order 4
            @test energy_preserving_order(rk, 10) == 4
        end

        @testset "Average Vector Field (AVF)" begin
            # select order
            p = 7
            series = bseries(p) do t, series
                if order(t) in (0, 1)
                    return 1 // 1
                else
                    v = 1 // 1
                    n = 0
                    for subtree in SubtreeIterator(t)
                        v *= series[subtree]
                        n += 1
                    end
                    return v / (n + 1)
                end
            end
            @test is_energy_preserving(series) == true
        end

        @testset "Floating point coefficients" begin
            # AVF method again with various types of coefficients
            series = bseries(AverageVectorFieldMethod(Float32), 7)
            @test is_energy_preserving(series)

            series = bseries(AverageVectorFieldMethod(Float64), 7)
            @test is_energy_preserving(series)

            series = bseries(AverageVectorFieldMethod(BigFloat), 7)
            # TODO: This test is currently broken and throws an error
            @test_broken is_energy_preserving(series)
        end

        @testset "Symbolic coefficients" begin
            @testset "SymEngine.jl" begin
                # This method is second-order accurate. Thus, it is
                # energy-preserving up to order two.
                α = SymEngine.symbols("α")
                A = [0 0; 1/(2 * α) 0]
                b = [1 - α, α]
                c = [0, 1 / (2 * α)]
                series_integrator = @inferred(bseries(A, b, c, 2))
                @test @inferred(order_of_accuracy(series_integrator)) == 2
                # TODO: This test is currently broken and throws an error
                @test_broken is_energy_preserving(series_integrator)
            end

            @testset "SymPy.jl" begin
                # This method is second-order accurate. Thus, it is
                # energy-preserving up to order two.
                α = SymPy.symbols("α", real = true)
                A = [0 0; 1/(2 * α) 0]
                b = [1 - α, α]
                c = [0, 1 / (2 * α)]
                series_integrator = @inferred(bseries(A, b, c, 2))
                @test @inferred(order_of_accuracy(series_integrator)) == 2
                # TODO: This test is currently broken and throws an error
                @test_skip is_energy_preserving(series_integrator)
            end

            @testset "SymPyPythonCall.jl" begin
                # This method is second-order accurate. Thus, it is
                # energy-preserving up to order two.
                α = SymPyPythonCall.symbols("α", real = true)
                A = [0 0; 1/(2 * α) 0]
                b = [1 - α, α]
                c = [0, 1 / (2 * α)]
                series_integrator = @inferred(bseries(A, b, c, 2))
                @test @inferred(order_of_accuracy(series_integrator)) == 2
                # TODO: This test is currently broken and throws an error
                @test_skip is_energy_preserving(series_integrator)
            end

            @testset "Symbolics.jl" begin
                # This method is second-order accurate. Thus, it is
                # energy-preserving up to order two.
                Symbolics.@variables α
                A = [0 0; 1/(2 * α) 0]
                b = [1 - α, α]
                c = [0, 1 / (2 * α)]
                series_integrator = @inferred(bseries(A, b, c, 2))
                @test @inferred(order_of_accuracy(series_integrator)) == 2
                # TODO: This test is currently broken and throws an error
                @test_broken is_energy_preserving(series_integrator)
            end
        end
    end

    @testset "Symplecticity (preserving quadratic invariants)" begin
        @testset "Classical RK4 method" begin
            @testset "rational coefficients" begin
                A = [0//1 0//1 0//1 0//1
                     1//2 0//1 0//1 0//1
                     0//1 1//2 0//1 0//1
                     0//1 0//1 1//1 0//1]
                b = [1 // 6, 1 // 3, 1 // 3, 1 // 6]
                rk = RungeKuttaMethod(A, b)
                series = bseries(rk, 6)
                @test @inferred(order_of_symplecticity(series)) == 4
                @test @inferred(is_symplectic(series)) == false
            end

            @testset "floating point coefficients" begin
                A = [0 0 0 0
                     0.5 0 0 0
                     0 0.5 0 0
                     0 0 1 0]
                b = [1 / 6, 1 / 3, 1 / 3, 1 / 6]
                rk = RungeKuttaMethod(A, b)
                series = bseries(rk, 6)
                @test @inferred(order_of_symplecticity(series)) == 4
                @test @inferred(is_symplectic(series)) == false
            end

            @testset "rational coefficients, kwargs" begin
                A = [0//1 0//1 0//1 0//1
                     1//2 0//1 0//1 0//1
                     0//1 1//2 0//1 0//1
                     0//1 0//1 1//1 0//1]
                b = [1 // 6, 1 // 3, 1 // 3, 1 // 6]
                rk = RungeKuttaMethod(A, b)
                series = bseries(rk, 6)
                # With big tolerances, the series is "symplectic"
                @test @inferred(order_of_symplecticity(series; atol = 1)) == 6
                @test @inferred(is_symplectic(series; atol = 1)) == true
                @test @inferred(order_of_symplecticity(series; rtol = 0.2)) == 5
                @test @inferred(is_symplectic(series; rtol = 0.2)) == false
            end
        end

        @testset "Average Vector Field (AVF)" begin
            series = @inferred bseries(AverageVectorFieldMethod(), 6)
            @test @inferred(order_of_symplecticity(series)) ==
                  @inferred(order_of_accuracy(series)) == 2
            @test @inferred(is_symplectic(series)) == false

            @testset "$T" for T in [Float32, Float64, BigFloat]
                series = @inferred bseries(AverageVectorFieldMethod(T), 6)
                @test @inferred(order_of_symplecticity(series)) ==
                      @inferred(order_of_accuracy(series)) == 2
                @test @inferred(is_symplectic(series)) == false
            end
        end

        @testset "Not a series of a consistent integrator" begin
            series = @inferred bseries(AverageVectorFieldMethod(), 6)
            series[rootedtree(Int[])] = 0
            @test @inferred(order_of_symplecticity(series)) == 0
            @test @inferred(is_symplectic(series)) == false
        end

        @testset "Implicit midpoint method (symplectic)" begin
            @testset "rational coefficients" begin
                A = @SMatrix [1 // 2;;]
                b = @SVector [1]
                rk = RungeKuttaMethod(A, b)
                series = @inferred bseries(rk, 9)
                @test @inferred(order_of_accuracy(series)) == 2
                @test @inferred is_symplectic(series)
            end

            @testset "floating point coefficients" begin
                A = @SMatrix [0.5;;]
                b = @SVector [1]
                rk = RungeKuttaMethod(A, b)
                series = @inferred bseries(rk, 9)
                @test @inferred(order_of_accuracy(series)) == 2
                @test @inferred is_symplectic(series)
            end
        end

        @testset "Gauss method (s = 2)" begin
            # Butcher (2016)
            # Numerical methods for ordinary differential equations
            # Section 342
            A = [1/4 (1 / 4-sqrt(3) / 6);
                 (1 / 4+sqrt(3) / 6) 1/4]
            b = [1 / 2, 1 / 2]
            rk = @inferred RungeKuttaMethod(A, b)
            series = @inferred bseries(rk, 9)
            @test @inferred(order_of_accuracy(series)) == 4
            atol = eps(valtype(series))
            rtol = sqrt(eps(valtype(series)))
            @test @inferred(is_symplectic(series; atol = atol, rtol = rtol))
        end

        @testset "Gauss method (s = 3)" begin
            # Butcher (2016)
            # Numerical methods for ordinary differential equations
            # Section 342
            A = [5/36 2 / 9-sqrt(15) / 15 5 / 36-sqrt(15) / 30;
                 5 / 36+sqrt(15) / 24 2/9 5 / 36-sqrt(15) / 24;
                 5 / 36+sqrt(15) / 30 2 / 9+sqrt(15) / 15 5/36]
            b = [5 / 18, 4 / 9, 5 / 18]
            rk = @inferred RungeKuttaMethod(A, b)
            series = @inferred bseries(rk, 9)
            @test @inferred(order_of_accuracy(series)) == 6
            atol = eps(valtype(series))
            rtol = sqrt(eps(valtype(series)))
            @test @inferred(is_symplectic(series; atol = atol, rtol = rtol))
        end

        @testset "Pseudo-symplectic method PS(2, 4, 2)" begin
            # Aubry, Chartier (1998)
            # Pseudo-symplectic Runge-Kutta methods
            k = 3
            A = [0 0 0;
                 (8 * k - 3)//(8k - 4) 0 0;
                 (16k^2 - 8 * k + 1)//(2 * k * (8k - 3)) (2k - 1)//(2 * k * (8k - 3)) 0]
            b = [(3k - 1) // (8k - 3), (-2 * (2k - 1)^2) // (8k - 3), k]
            c = [0, (8k - 3) // (8k - 4), 1]
            rk = @inferred RungeKuttaMethod(A, b)
            series = @inferred bseries(rk, 6)
            @test @inferred(order_of_accuracy(series)) == 2
            @test @inferred(order_of_symplecticity(series)) == 4
            @test @inferred(is_symplectic(series)) == false
        end

        @testset "Symplectic Euler method" begin
            @testset "rational coefficients" begin
                if VERSION >= v"1.10"
                    ex_euler = @inferred RungeKuttaMethod(@SMatrix([0 // 1]), @SVector [1])
                    im_euler = @inferred RungeKuttaMethod(@SMatrix([1 // 1]), @SVector [1])
                else
                    # On Julia v1.6, the `@inferred` check fails in CI
                    ex_euler = RungeKuttaMethod(@SMatrix([0 // 1]), @SVector [1])
                    im_euler = RungeKuttaMethod(@SMatrix([1 // 1]), @SVector [1])
                end
                ark = @inferred AdditiveRungeKuttaMethod([ex_euler, im_euler])
                series = @inferred bseries(ark, 9)
                # needs to be implemented for colored rooted trees
                @test_throws ArgumentError @inferred is_symplectic(series)
            end

            @testset "floating point coefficients" begin
                if VERSION >= v"1.10"
                    ex_euler = @inferred RungeKuttaMethod(@SMatrix([0.0]), @SVector [1.0])
                    im_euler = @inferred RungeKuttaMethod(@SMatrix([1.0]), @SVector [1.0])
                else
                    # On Julia v1.6, the `@inferred` check fails in CI
                    ex_euler = RungeKuttaMethod(@SMatrix([0.0]), @SVector [1.0])
                    im_euler = RungeKuttaMethod(@SMatrix([1.0]), @SVector [1.0])
                end
                ark = @inferred AdditiveRungeKuttaMethod([ex_euler, im_euler])
                series = @inferred bseries(ark, 9)
                # needs to be implemented for colored rooted trees
                @test_skip @inferred is_symplectic(series)
            end
        end

        @testset "Störmer-Verlet" begin
            @testset "rational coefficients" begin
                # Hairer, Lubich, Wanner (2002)
                # Geometric numerical integration
                # Table II.2.1
                As = [
                    [0 0; 1//2 1//2],
                    [1//2 0; 1//2 0],
                ]
                bs = [
                    [1 // 2, 1 // 2],
                    [1 // 2, 1 // 2],
                ]
                ark = AdditiveRungeKuttaMethod(As, bs)
                series = @inferred bseries(ark, 9)
                # needs to be implemented for colored rooted trees
                @test_skip @inferred is_symplectic(series)
            end

            @testset "floating point coefficients" begin
                # Hairer, Lubich, Wanner (2002)
                # Geometric numerical integration
                # Table II.2.1
                As = [
                    [0.0 0.0; 0.5 0.52],
                    [0.5 0.0; 0.5 0.0],
                ]
                bs = [
                    [0.5, 0.5],
                    [0.5, 0.5],
                ]
                ark = AdditiveRungeKuttaMethod(As, bs)
                series = @inferred bseries(ark, 9)
                # needs to be implemented for colored rooted trees
                @test_skip @inferred is_symplectic(series)
            end
        end

        @testset "Lobatto IIIA-IIIB pair (s = 3)" begin
            # Hairer, Lubich, Wanner (2002)
            # Geometric numerical integration
            # Table II.2.2
            As = [
                [0 0 0; 5//24 1//3 -1//24; 1//6 2//3 1//6],
                [1//6 -1//6 0; 1//6 1//3 0; 1//6 5//6 0],
            ]
            bs = [
                [1 // 6, 2 // 3, 1 // 6],
                [1 // 6, 2 // 3, 1 // 6],
            ]
            ark = AdditiveRungeKuttaMethod(As, bs)
            series = @inferred bseries(ark, 9)
            # needs to be implemented for colored rooted trees
            @test_skip @inferred is_symplectic(series)
        end

        @testset "Symbolic coefficients" begin
            @testset "SymEngine.jl" begin
                # This method is second-order accurate. Thus, it is
                # symplectic up to order two.
                α = SymEngine.symbols("α")
                A = [0 0; 1/(2 * α) 0]
                b = [1 - α, α]
                c = [0, 1 / (2 * α)]
                series_integrator = @inferred(bseries(A, b, c, 3))
                @test @inferred(order_of_accuracy(series_integrator)) == 2
                @test @inferred(order_of_symplecticity(series_integrator)) == 2
                @test @inferred(is_symplectic(series_integrator)) == false
            end

            @testset "SymPy.jl" begin
                # This method is second-order accurate. Thus, it is
                # energy-preserving up to order two.
                α = SymPy.symbols("α", real = true)
                A = [0 0; 1/(2 * α) 0]
                b = [1 - α, α]
                c = [0, 1 / (2 * α)]
                series_integrator = @inferred(bseries(A, b, c, 3))
                @test @inferred(order_of_accuracy(series_integrator)) == 2
                @test @inferred(order_of_symplecticity(series_integrator)) == 2
                @test @inferred(is_symplectic(series_integrator)) == false
            end

            @testset "SymPyPythonCall.jl" begin
                # This method is second-order accurate. Thus, it is
                # energy-preserving up to order two.
                α = SymPyPythonCall.symbols("α", real = true)
                A = [0 0; 1/(2 * α) 0]
                b = [1 - α, α]
                c = [0, 1 / (2 * α)]
                series_integrator = @inferred(bseries(A, b, c, 3))
                @test @inferred(order_of_accuracy(series_integrator)) == 2
                @test @inferred(order_of_symplecticity(series_integrator)) == 2
                @test @inferred(is_symplectic(series_integrator)) == false
            end

            @testset "Symbolics.jl" begin
                # This method is second-order accurate. Thus, it is
                # energy-preserving up to order two.
                Symbolics.@variables α
                A = [0 0; 1/(2 * α) 0]
                b = [1 - α, α]
                c = [0, 1 / (2 * α)]
                series_integrator = @inferred(bseries(A, b, c, 3))
                @test @inferred(order_of_accuracy(series_integrator)) == 2
                @test @inferred(order_of_symplecticity(series_integrator)) == 2
                @test @inferred(is_symplectic(series_integrator)) == false
            end
        end
    end

    @testset "Aqua" begin
        if VERSION < v"1.7"
            Aqua.test_all(BSeries;
                          # We would like to check for ambiguities but cannot do so right now because
                          # of https://github.com/JuliaTesting/Aqua.jl/issues/79
                          # Thus, we do not test for ambiguities here but run an additional test
                          # below excluding ambiguity tests with Base.
                          ambiguities = false)
        else
            Aqua.test_all(BSeries;
                          ambiguities = (; exclude = [
                                             getindex, # https://github.com/stevengj/LaTeXStrings.jl/issues/61
                                             write, # https://github.com/JuliaStrings/LaTeXStrings.jl/issues/74
                                         ]),
                          # Requires.jl is not loaded on new versions of Julia
                          stale_deps = (; ignore = [:Requires]))
        end

        # No Base and as extra test for the reason described above
        @testset "ambiguities" begin
            Aqua.test_ambiguities([BSeries])
        end
    end

<<<<<<< HEAD
    @testset "IdentityMap" begin
        @testset "Basic construction and properties" begin
            unit_map_int = @inferred IdentityMap{Int}()
            unit_map_rational = @inferred IdentityMap{Rational{Int}}()
            unit_map_float = @inferred IdentityMap{Float64}()

            # Test type properties
            @test @inferred(Base.eltype(IdentityMap{Int})) == Int
            @test @inferred(Base.eltype(IdentityMap{Rational{Int}})) == Rational{Int}
            @test @inferred(Base.eltype(IdentityMap{Float64})) == Float64
            @test @inferred(Base.valtype(unit_map_int)) == Int
            @test @inferred(Base.valtype(unit_map_rational)) == Rational{Int}
            @test @inferred(Base.valtype(unit_map_float)) == Float64
            @test @inferred(Base.IteratorSize(IdentityMap{Int})) == Base.SizeUnknown()
        end

        @testset "Indexing behavior" begin
            unit_map = @inferred IdentityMap{Rational{Int}}()

            # Test empty tree (order 0) returns 1
            empty_tree = rootedtree(Int[])
            @test @inferred(unit_map[empty_tree]) == 1 // 1

            # Test trees of order 1 and higher return 0
            trees_order_1 = [rootedtree([1])]
            trees_order_2 = [rootedtree([1, 2])]
            trees_order_3 = [rootedtree([1, 2, 3]), rootedtree([1, 2, 2])]

            for t in [trees_order_1; trees_order_2; trees_order_3]
                @test @inferred(unit_map[t]) == 0 // 1
            end
        end

        @testset "Iterator interface" begin
            unit_map = @inferred IdentityMap{Int}()

            # Test iteration through first few terms
            terms = collect(Iterators.take(unit_map, 5))
            @test terms == [1, 0, 0, 0, 0]  # first term is 1 (empty tree), rest are 0

            # Test that we can iterate multiple times
            terms2 = collect(Iterators.take(unit_map, 3))
            @test terms2 == [1, 0, 0]
        end

        @testset "bseries method" begin
            # Test with different coefficient types
            series_int = @inferred bseries(IdentityMap{Int}(), 3)
            series_rational = @inferred bseries(IdentityMap{Rational{Int}}(), 3)
            series_float = @inferred bseries(IdentityMap{Float64}(), 3)

            # Verify return types
            @test @inferred(valtype(series_int)) == Rational{Int}
            @test @inferred(valtype(series_rational)) == Rational{Int}
            @test @inferred(valtype(series_float)) == Float64

            # Test structure: only empty tree should have coefficient 1
            empty_tree = rootedtree(Int[])
            @test series_rational[empty_tree] == 1 // 1

            # All other trees should have coefficient 0
            for t in keys(series_rational)
                if !isempty(t)
                    @test series_rational[t] == 0 // 1
                end
            end

            # Test expected number of terms up to order 3
            @test length(series_rational) == 5  # 1 + 1 + 1 + 2 = 5 trees up to order 3
        end
    end

    @testset "IdentityField" begin
        @testset "Basic construction and properties" begin
            unit_field = @inferred IdentityField()

            # Test type properties
            @test @inferred(Base.eltype(IdentityField)) == Bool
            @test @inferred(Base.valtype(unit_field)) == Bool
            @test @inferred(Base.valtype(IdentityField)) == Bool
            @test @inferred(Base.IteratorSize(IdentityField)) == Base.SizeUnknown()
        end

        @testset "modified equation" begin
            o = 8
            exact = @inferred bseries(ExactSolution{Rational{Int}}(), o)
            hf = @inferred bseries(IdentityField(), o)
            series = @inferred modified_equation(exact)
            @test series == hf
        end

        @testset "Indexing behavior" begin
            unit_field = @inferred IdentityField()

            # Test empty tree (order 0) returns false
            empty_tree = rootedtree(Int[])
            @test @inferred(unit_field[empty_tree]) == false

            # Test trees of order 1 return true
            tree_order_1 = rootedtree([1])
            @test @inferred(unit_field[tree_order_1]) == true

            # Test trees of order 2 and higher return false
            trees_order_2 = [rootedtree([1, 2])]
            trees_order_3 = [rootedtree([1, 2, 3]), rootedtree([1, 2, 2])]

            for t in [trees_order_2; trees_order_3]
                @test @inferred(unit_field[t]) == false
            end
        end

        @testset "Iterator interface" begin
            unit_field = @inferred IdentityField()

            # Test iteration through first few terms
            terms = collect(Iterators.take(unit_field, 5))
            @test terms == [false, true, false, false, false]  # only order-1 tree is true

            # Test that we can iterate multiple times
            terms2 = collect(Iterators.take(unit_field, 3))
            @test terms2 == [false, true, false]
        end

        @testset "bseries method" begin
            series = @inferred bseries(IdentityField(), 4)

            # Verify return type
            @test valtype(series) == Bool

            # Test structure: only order-1 tree should have coefficient true
            empty_tree = rootedtree(Int[])
            order_1_tree = rootedtree([1])

            @test series[empty_tree] == false
            @test series[order_1_tree] == true

            # All other trees should have coefficient false
            for t in keys(series)
                if order(t) != 1
                    @test series[t] == false
                end
            end

            # Test expected number of terms up to order 4
            @test length(series) == 9  # 1 + 1 + 1 + 2 + 4 = 9 trees up to order 4
        end
    end

    @testset "compose with IdentityField" begin
        @testset "Compose ExactSolution with IdentityField" begin
            # Test the specialized compose method for IdentityField
            exact_series = @inferred bseries(ExactSolution{Rational{Int}}(), 4)
            composed = @inferred compose(exact_series, IdentityField())

            # Verify return type
            @test valtype(composed) == Rational{Int}

            # Test that empty tree has coefficient false (converted to 0)
            empty_tree = rootedtree(Int[])
            @test composed[empty_tree] == false

            # Test some known values for the vector field B-series
            # These should match the derivative of the exact solution
            order_1_tree = rootedtree([1])
            @test composed[order_1_tree] == 1 // 1

            order_2_tree = rootedtree([1, 2])
            @test composed[order_2_tree] == 1 // 1

            order_3_trees = [rootedtree([1, 2, 3]), rootedtree([1, 2, 2])]
            @test composed[order_3_trees[1]] == 1 // 2  # [τ₃]
            @test composed[order_3_trees[2]] == 1 // 1  # [τ₃']
        end

        @testset "Equivalence with general compose" begin
            # Test that compose(series, IdentityField()) == compose(series, bseries(IdentityField(), order))
            exact_series = @inferred bseries(ExactSolution{Rational{Int}}(), 9)
            unit_field_series = @inferred bseries(IdentityField(), 9)

            composed_specialized = @inferred compose(exact_series, IdentityField())
            composed_general = @inferred compose(exact_series, unit_field_series)

            @test composed_specialized == composed_general
        end

        @testset "Compose Runge-Kutta method with IdentityField" begin
            # Test with classical RK4
            A = @SArray [0 0 0 0;
                         1//2 0 0 0;
                         0 1//2 0 0;
                         0 0 1 0]
            b = @SArray [1 // 6, 1 // 3, 1 // 3, 1 // 6]
            c = @SArray [0, 1 // 2, 1 // 2, 1]

            rk4_series = @inferred bseries(A, b, c, 3)
            composed_rk4 = @inferred compose(rk4_series, IdentityField())

            # Verify basic properties
            @test valtype(composed_rk4) == Rational{Int}

            # Empty tree should be false/0
            empty_tree = rootedtree(Int[])
            @test composed_rk4[empty_tree] == false

            # Order 1 tree should match the RK4 coefficient
            order_1_tree = rootedtree([1])
            @test composed_rk4[order_1_tree] == rk4_series[order_1_tree]
        end

        @testset "Compose vs. hack of Rob Corless" begin
            # See https://github.com/ranocha/BSeries.jl/issues/285
            A7 = [0 0 0 0 0 0 0;
                  1//5 0 0 0 0 0 0;
                  3//40 9//40 0 0 0 0 0;
                  44//45 -56//15 32//9 0 0 0 0;
                  19372//6561 -25360//2187 64448//6561 -212//729 0 0 0;
                  9017//3168 -355//33 46732//5247 49//176 -5103//18656 0 0;
                  35//384 0 500//1113 125//192 -2187//6784 11//84 0]
            s = SymPyPythonCall.symbols("s", real = true)
            bcext = [s - 183 // 64 * s^2 + 37 // 12 * s^3 - 145 // 128 * s^4, 0,
                1500 // 371 * s^2 - 1000 // 159 * s^3 + 1000 // 371 * s^4,
                -125 // 32 * s^2 + 125 // 12 * s^3 - 375 // 64 * s^4,
                9477 // 3392 * s^2 - 729 // 106 * s^3 + 25515 // 6784 * s^4,
                -11 // 7 * s^2 + 11 // 3 * s^3 - 55 // 28 * s^4,
                3 // 2 * s^2 - 4 * s^3 + 5 // 2 * s^4]
            rk7 = @inferred RungeKuttaMethod(A7, bcext)
            coeffs7 = @inferred bseries(rk7, 8)

            AL = [0 0 0 0 0 0 0 0;
                  1//5 0 0 0 0 0 0 0;
                  3//40 9//40 0 0 0 0 0 0;
                  44//45 -56//15 32//9 0 0 0 0 0;
                  19372//6561 -25360//2187 64448//6561 -212//729 0 0 0 0;
                  9017//3168 -355//33 46732//5247 49//176 -5103//18656 0 0 0;
                  35//384 0 500//1113 125//192 -2187//6784 11//84 0 0;
                  bcext[1] bcext[2] bcext[3] bcext[4] bcext[5] bcext[6] bcext[7] 0]
            bL = [0, 0, 0, 0, 0, 0, 0, 1]
            rkL = @inferred RungeKuttaMethod(AL, bL)
            coeffsL = @inferred bseries(rkL, 8)
            coeffsL[rootedtree(Int[])] = 0 # hack by Rob Corless

            @test coeffsL == compose(coeffs7, IdentityField())
        end
    end

    @testset "IdentityMap and IdentityField integration" begin
        @testset "Different coefficient types" begin
            # Test IdentityMap with various coefficient types
            for T in [Int, Rational{Int}, Float64]
                unit_map = IdentityMap{T}()
                series = bseries(unit_map, 2)

                if T == Int
                    # bseries promotes integers to rationals
                    @test valtype(series) == Rational{Int}
                else
                    @test valtype(series) == T
                end
                @test series[rootedtree(Int[])] == one(T)
                @test series[rootedtree([1])] == zero(T)
                @test series[rootedtree([1, 2])] == zero(T)
            end
        end

        @testset "Consistency between structures" begin
            # IdentityMap and IdentityField should be complementary in some sense
            unit_map = IdentityMap{Int}()
            unit_field = IdentityField()

            # For any tree, exactly one of IdentityMap[t] and IdentityField[t] should be "active"
            # (IdentityMap is 1 for empty tree, IdentityField is true for order-1 trees)
            test_trees = [
                rootedtree(Int[]),      # order 0
                rootedtree([1]),        # order 1
                rootedtree([1, 2]),     # order 2
                rootedtree([1, 2, 3]),   # order 3
            ]

            for t in test_trees
                map_val = unit_map[t]
                field_val = unit_field[t]

                if order(t) == 0
                    @test map_val == 1 && field_val == false
                elseif order(t) == 1
                    @test map_val == 0 && field_val == true
                else
                    @test map_val == 0 && field_val == false
=======
    @testset "renormalize functions" begin
        @testset "renormalize! mutates input" begin
            # Test with ExactSolution B-series
            series = @inferred bseries(ExactSolution{Rational{Int}}(), 4)
            original_series = @inferred copy(series)

            # Renormalize in place
            result = @inferred renormalize!(series)

            # Check that the result is the same object
            @test result === series

            # Check that the original series was modified
            @test series != original_series

            # Check that coefficients are divided by symmetry
            for t in keys(original_series)
                @test series[t] ≈ original_series[t] / symmetry(t)
            end
        end

        @testset "renormalize creates copy" begin
            # Test with ExactSolution B-series
            series = @inferred bseries(ExactSolution{Rational{Int}}(), 4)
            original_series = @inferred copy(series)

            # Renormalize without mutation
            result = @inferred renormalize(series)

            # Check that the result is a different object
            @test result !== series

            # Check that the original series was not modified
            @test series == original_series

            # Check that coefficients in result are divided by symmetry
            for t in keys(original_series)
                @test result[t] ≈ original_series[t] / symmetry(t)
            end
        end

        @testset "specific coefficient values" begin
            # Test specific trees and their expected renormalized values
            series = @inferred bseries(ExactSolution{Rational{Int}}(), 4)
            result = @inferred renormalize(series)

            # Test some specific known values based on the docstring examples
            empty_tree = rootedtree(Int[])
            t1 = rootedtree([1])
            t2 = rootedtree([1, 2])
            t3 = rootedtree([1, 2, 3])
            t4 = rootedtree([1, 2, 2])  # This tree has symmetry 2

            @test result[empty_tree] == 1  # coefficient 1, symmetry 1
            @test result[t1] == 1          # coefficient 1, symmetry 1
            @test result[t2] == 1 // 2     # coefficient 1//2, symmetry 1
            @test result[t3] == 1 // 6     # coefficient 1//6, symmetry 1
            @test result[t4] == 1 // 6     # coefficient 1//3, symmetry 2 -> 1//3 / 2 = 1//6
        end

        @testset "different coefficient types" begin
            # Test with Float64 coefficients
            series_float = @inferred bseries(ExactSolution{Float64}(), 3)
            result_float = @inferred renormalize(series_float)

            for t in keys(series_float)
                @test result_float[t] ≈ series_float[t] / symmetry(t)
            end

            # Test with rational coefficients
            series_rational = @inferred bseries(ExactSolution{Rational{BigInt}}(), 3)
            result_rational = @inferred renormalize(series_rational)

            for t in keys(series_rational)
                @test result_rational[t] == series_rational[t] // symmetry(t)
            end
        end

        @testset "empty series" begin
            # Test with empty series
            empty_series = TruncatedBSeries{RootedTree{Int64, Vector{Int64}},
                                            Rational{Int}}()

            result_mutating = @inferred renormalize!(copy(empty_series))
            @test length(result_mutating) == 0

            result_copying = @inferred renormalize(empty_series)
            @test length(result_copying) == 0
            @test result_copying !== empty_series
        end

        @testset "single tree series" begin
            # Create a series with just the empty tree
            series = @inferred TruncatedBSeries{RootedTree{Int64, Vector{Int64}},
                                                Rational{Int}}()
            empty_tree = rootedtree(Int[])
            series[empty_tree] = 2 // 3

            result = @inferred renormalize(series)
            @test result[empty_tree] == 2 // 3  # symmetry of empty tree is 1
            @test length(result) == 1
        end

        @testset "consistency with documented examples" begin
            # Test the exact example from the docstring
            series = @inferred bseries(ExactSolution{Rational{Int}}(), 4)
            result = @inferred renormalize(series)

            # Check that we get the expected values from the docstring
            trees_and_values = [
                (rootedtree(Int[]), 1 // 1),
                (rootedtree([1]), 1 // 1),
                (rootedtree([1, 2]), 1 // 2),
                (rootedtree([1, 2, 3]), 1 // 6),
                (rootedtree([1, 2, 2]), 1 // 6),  # was 1//3, now 1//6 after dividing by symmetry 2
                (rootedtree([1, 2, 3, 4]), 1 // 24),
                (rootedtree([1, 2, 3, 3]), 1 // 24), # was 1//12, now 1//24 after dividing by symmetry 2
                (rootedtree([1, 2, 3, 2]), 1 // 8),
                (rootedtree([1, 2, 2, 2]), 1 // 24),  # was 1//4, now 1//24 after dividing by symmetry 6
            ]

            for (tree, expected_value) in trees_and_values
                if haskey(result, tree)
                    @test result[tree] == expected_value
>>>>>>> a04d2cb1
                end
            end
        end

<<<<<<< HEAD
        @testset "Performance and type stability" begin
            # Test type inference for all key operations
            unit_map = IdentityMap{Rational{Int}}()
            unit_field = IdentityField()

            empty_tree = rootedtree(Int[])
            order_1_tree = rootedtree([1])

            @inferred unit_map[empty_tree]
            @inferred unit_map[order_1_tree]
            @inferred unit_field[empty_tree]
            @inferred unit_field[order_1_tree]

            @inferred bseries(unit_map, 3)
            @inferred bseries(unit_field, 3)

            # Test compose type inference
            exact_series = bseries(ExactSolution{Rational{Int}}(), 3)
            @inferred compose(exact_series, IdentityField())
        end
    end

    @testset "IdentityMap B-series is identity for compose" begin
        # Construct the B-series from IdentityMap
        o = 7
        unit = @inferred bseries(IdentityMap{Rational{Int}}(), o)

        # Representative B-series
        let
            A = [0 0; 1//2 0]
            b = [0, 1 // 1]
            c = [0, 1 // 2]
            s = @inferred bseries(A, b, c, o)

            @test @inferred(compose(s, unit)) == s
            @test @inferred(compose(unit, s)) == s
        end

        let
            s = bseries(ExactSolution{Rational{Int}}(), o)

            @test @inferred(compose(s, unit)) == s
            @test @inferred(compose(unit, s)) == s
        end

        let
            s = bseries(AverageVectorFieldMethod(), o)

            @test @inferred(compose(s, unit)) == s
            @test @inferred(compose(unit, s)) == s
        end

        let
            α = SymPyPythonCall.symbols("α", real = true)
            A = [0 0; 1/(2 * α) 0]
            b = [1 - α, α]
            c = [0, 1 / (2 * α)]
            s = @inferred bseries(A, b, c, o)

            @test @inferred(compose(s, unit)) == s
            @test @inferred(compose(unit, s)) == s
        end
    end

    @testset "IdentityField B-series is identity for substitute" begin
        # Construct the B-series from IdentityField
        o = 7
        unit = @inferred bseries(IdentityField(), o)

        # Representative B-series
        let
            A = [0 0; 1//2 0]
            b = [0, 1 // 1]
            c = [0, 1 // 2]
            s = @inferred bseries(A, b, c, o)

            @test @inferred(substitute(unit, s)) == s

            # substitute requires that the coefficient of the empty tree
            # of the second argument is zero
            s[rootedtree(Int[])] = 0
            @test @inferred(substitute(s, unit)) == s
        end

        let
            s = bseries(ExactSolution{Rational{Int}}(), o)

            @test @inferred(substitute(unit, s)) == s

            # substitute requires that the coefficient of the empty tree
            # of the second argument is zero
            s[rootedtree(Int[])] = 0
            @test @inferred(substitute(s, unit)) == s
        end

        let
            s = bseries(AverageVectorFieldMethod(), o)

            @test @inferred(substitute(unit, s)) == s

            # substitute requires that the coefficient of the empty tree
            # of the second argument is zero
            s[rootedtree(Int[])] = 0
            @test @inferred(substitute(s, unit)) == s
        end

        let
            α = SymPyPythonCall.symbols("α", real = true)
            A = [0 0; 1/(2 * α) 0]
            b = [1 - α, α]
            c = [0, 1 / (2 * α)]
            s = @inferred bseries(A, b, c, o)

            @test @inferred(substitute(unit, s)) == s

            # substitute requires that the coefficient of the empty tree
            # of the second argument is zero
            s[rootedtree(Int[])] = 0
            # We need to skip this test because the coefficient of the
            # empty tree is set to False in SymPy, which cannot be used
            # for comparisons with other values. Thus, we have to exclude
            # the empty tree from the comparison..
            @test_skip @inferred(substitute(s, unit)) == s
            substituted = @inferred substitute(s, unit)
            substituted[rootedtree(Int[])] = 0
            @test substituted == s
=======
        @testset "type stability" begin
            # Test type stability
            series = @inferred bseries(ExactSolution{Rational{Int}}(), 3)

            result_mutating = @inferred renormalize!(copy(series))
            @test result_mutating isa
                  TruncatedBSeries{RootedTree{Int64, Vector{Int64}}, Rational{Int}}

            result_copying = @inferred renormalize(series)
            @test result_copying isa
                  TruncatedBSeries{RootedTree{Int64, Vector{Int64}}, Rational{Int}}
>>>>>>> a04d2cb1
        end
    end
end # @testset "BSeries"<|MERGE_RESOLUTION|>--- conflicted
+++ resolved
@@ -2683,7 +2683,148 @@
         end
     end
 
-<<<<<<< HEAD
+    @testset "renormalize functions" begin
+        @testset "renormalize! mutates input" begin
+            # Test with ExactSolution B-series
+            series = @inferred bseries(ExactSolution{Rational{Int}}(), 4)
+            original_series = @inferred copy(series)
+
+            # Renormalize in place
+            result = @inferred renormalize!(series)
+
+            # Check that the result is the same object
+            @test result === series
+
+            # Check that the original series was modified
+            @test series != original_series
+
+            # Check that coefficients are divided by symmetry
+            for t in keys(original_series)
+                @test series[t] ≈ original_series[t] / symmetry(t)
+            end
+        end
+
+        @testset "renormalize creates copy" begin
+            # Test with ExactSolution B-series
+            series = @inferred bseries(ExactSolution{Rational{Int}}(), 4)
+            original_series = @inferred copy(series)
+
+            # Renormalize without mutation
+            result = @inferred renormalize(series)
+
+            # Check that the result is a different object
+            @test result !== series
+
+            # Check that the original series was not modified
+            @test series == original_series
+
+            # Check that coefficients in result are divided by symmetry
+            for t in keys(original_series)
+                @test result[t] ≈ original_series[t] / symmetry(t)
+            end
+        end
+
+        @testset "specific coefficient values" begin
+            # Test specific trees and their expected renormalized values
+            series = @inferred bseries(ExactSolution{Rational{Int}}(), 4)
+            result = @inferred renormalize(series)
+
+            # Test some specific known values based on the docstring examples
+            empty_tree = rootedtree(Int[])
+            t1 = rootedtree([1])
+            t2 = rootedtree([1, 2])
+            t3 = rootedtree([1, 2, 3])
+            t4 = rootedtree([1, 2, 2])  # This tree has symmetry 2
+
+            @test result[empty_tree] == 1  # coefficient 1, symmetry 1
+            @test result[t1] == 1          # coefficient 1, symmetry 1
+            @test result[t2] == 1 // 2     # coefficient 1//2, symmetry 1
+            @test result[t3] == 1 // 6     # coefficient 1//6, symmetry 1
+            @test result[t4] == 1 // 6     # coefficient 1//3, symmetry 2 -> 1//3 / 2 = 1//6
+        end
+
+        @testset "different coefficient types" begin
+            # Test with Float64 coefficients
+            series_float = @inferred bseries(ExactSolution{Float64}(), 3)
+            result_float = @inferred renormalize(series_float)
+
+            for t in keys(series_float)
+                @test result_float[t] ≈ series_float[t] / symmetry(t)
+            end
+
+            # Test with rational coefficients
+            series_rational = @inferred bseries(ExactSolution{Rational{BigInt}}(), 3)
+            result_rational = @inferred renormalize(series_rational)
+
+            for t in keys(series_rational)
+                @test result_rational[t] == series_rational[t] // symmetry(t)
+            end
+        end
+
+        @testset "empty series" begin
+            # Test with empty series
+            empty_series = TruncatedBSeries{RootedTree{Int64, Vector{Int64}},
+                                            Rational{Int}}()
+
+            result_mutating = @inferred renormalize!(copy(empty_series))
+            @test length(result_mutating) == 0
+
+            result_copying = @inferred renormalize(empty_series)
+            @test length(result_copying) == 0
+            @test result_copying !== empty_series
+        end
+
+        @testset "single tree series" begin
+            # Create a series with just the empty tree
+            series = @inferred TruncatedBSeries{RootedTree{Int64, Vector{Int64}},
+                                                Rational{Int}}()
+            empty_tree = rootedtree(Int[])
+            series[empty_tree] = 2 // 3
+
+            result = @inferred renormalize(series)
+            @test result[empty_tree] == 2 // 3  # symmetry of empty tree is 1
+            @test length(result) == 1
+        end
+
+        @testset "consistency with documented examples" begin
+            # Test the exact example from the docstring
+            series = @inferred bseries(ExactSolution{Rational{Int}}(), 4)
+            result = @inferred renormalize(series)
+
+            # Check that we get the expected values from the docstring
+            trees_and_values = [
+                (rootedtree(Int[]), 1 // 1),
+                (rootedtree([1]), 1 // 1),
+                (rootedtree([1, 2]), 1 // 2),
+                (rootedtree([1, 2, 3]), 1 // 6),
+                (rootedtree([1, 2, 2]), 1 // 6),  # was 1//3, now 1//6 after dividing by symmetry 2
+                (rootedtree([1, 2, 3, 4]), 1 // 24),
+                (rootedtree([1, 2, 3, 3]), 1 // 24), # was 1//12, now 1//24 after dividing by symmetry 2
+                (rootedtree([1, 2, 3, 2]), 1 // 8),
+                (rootedtree([1, 2, 2, 2]), 1 // 24),  # was 1//4, now 1//24 after dividing by symmetry 6
+            ]
+
+            for (tree, expected_value) in trees_and_values
+                if haskey(result, tree)
+                    @test result[tree] == expected_value
+                end
+            end
+        end
+
+        @testset "type stability" begin
+            # Test type stability
+            series = @inferred bseries(ExactSolution{Rational{Int}}(), 3)
+
+            result_mutating = @inferred renormalize!(copy(series))
+            @test result_mutating isa
+                  TruncatedBSeries{RootedTree{Int64, Vector{Int64}}, Rational{Int}}
+
+            result_copying = @inferred renormalize(series)
+            @test result_copying isa
+                  TruncatedBSeries{RootedTree{Int64, Vector{Int64}}, Rational{Int}}
+        end
+    end
+
     @testset "IdentityMap" begin
         @testset "Basic construction and properties" begin
             unit_map_int = @inferred IdentityMap{Int}()
@@ -2972,137 +3113,10 @@
                     @test map_val == 0 && field_val == true
                 else
                     @test map_val == 0 && field_val == false
-=======
-    @testset "renormalize functions" begin
-        @testset "renormalize! mutates input" begin
-            # Test with ExactSolution B-series
-            series = @inferred bseries(ExactSolution{Rational{Int}}(), 4)
-            original_series = @inferred copy(series)
-
-            # Renormalize in place
-            result = @inferred renormalize!(series)
-
-            # Check that the result is the same object
-            @test result === series
-
-            # Check that the original series was modified
-            @test series != original_series
-
-            # Check that coefficients are divided by symmetry
-            for t in keys(original_series)
-                @test series[t] ≈ original_series[t] / symmetry(t)
-            end
-        end
-
-        @testset "renormalize creates copy" begin
-            # Test with ExactSolution B-series
-            series = @inferred bseries(ExactSolution{Rational{Int}}(), 4)
-            original_series = @inferred copy(series)
-
-            # Renormalize without mutation
-            result = @inferred renormalize(series)
-
-            # Check that the result is a different object
-            @test result !== series
-
-            # Check that the original series was not modified
-            @test series == original_series
-
-            # Check that coefficients in result are divided by symmetry
-            for t in keys(original_series)
-                @test result[t] ≈ original_series[t] / symmetry(t)
-            end
-        end
-
-        @testset "specific coefficient values" begin
-            # Test specific trees and their expected renormalized values
-            series = @inferred bseries(ExactSolution{Rational{Int}}(), 4)
-            result = @inferred renormalize(series)
-
-            # Test some specific known values based on the docstring examples
-            empty_tree = rootedtree(Int[])
-            t1 = rootedtree([1])
-            t2 = rootedtree([1, 2])
-            t3 = rootedtree([1, 2, 3])
-            t4 = rootedtree([1, 2, 2])  # This tree has symmetry 2
-
-            @test result[empty_tree] == 1  # coefficient 1, symmetry 1
-            @test result[t1] == 1          # coefficient 1, symmetry 1
-            @test result[t2] == 1 // 2     # coefficient 1//2, symmetry 1
-            @test result[t3] == 1 // 6     # coefficient 1//6, symmetry 1
-            @test result[t4] == 1 // 6     # coefficient 1//3, symmetry 2 -> 1//3 / 2 = 1//6
-        end
-
-        @testset "different coefficient types" begin
-            # Test with Float64 coefficients
-            series_float = @inferred bseries(ExactSolution{Float64}(), 3)
-            result_float = @inferred renormalize(series_float)
-
-            for t in keys(series_float)
-                @test result_float[t] ≈ series_float[t] / symmetry(t)
-            end
-
-            # Test with rational coefficients
-            series_rational = @inferred bseries(ExactSolution{Rational{BigInt}}(), 3)
-            result_rational = @inferred renormalize(series_rational)
-
-            for t in keys(series_rational)
-                @test result_rational[t] == series_rational[t] // symmetry(t)
-            end
-        end
-
-        @testset "empty series" begin
-            # Test with empty series
-            empty_series = TruncatedBSeries{RootedTree{Int64, Vector{Int64}},
-                                            Rational{Int}}()
-
-            result_mutating = @inferred renormalize!(copy(empty_series))
-            @test length(result_mutating) == 0
-
-            result_copying = @inferred renormalize(empty_series)
-            @test length(result_copying) == 0
-            @test result_copying !== empty_series
-        end
-
-        @testset "single tree series" begin
-            # Create a series with just the empty tree
-            series = @inferred TruncatedBSeries{RootedTree{Int64, Vector{Int64}},
-                                                Rational{Int}}()
-            empty_tree = rootedtree(Int[])
-            series[empty_tree] = 2 // 3
-
-            result = @inferred renormalize(series)
-            @test result[empty_tree] == 2 // 3  # symmetry of empty tree is 1
-            @test length(result) == 1
-        end
-
-        @testset "consistency with documented examples" begin
-            # Test the exact example from the docstring
-            series = @inferred bseries(ExactSolution{Rational{Int}}(), 4)
-            result = @inferred renormalize(series)
-
-            # Check that we get the expected values from the docstring
-            trees_and_values = [
-                (rootedtree(Int[]), 1 // 1),
-                (rootedtree([1]), 1 // 1),
-                (rootedtree([1, 2]), 1 // 2),
-                (rootedtree([1, 2, 3]), 1 // 6),
-                (rootedtree([1, 2, 2]), 1 // 6),  # was 1//3, now 1//6 after dividing by symmetry 2
-                (rootedtree([1, 2, 3, 4]), 1 // 24),
-                (rootedtree([1, 2, 3, 3]), 1 // 24), # was 1//12, now 1//24 after dividing by symmetry 2
-                (rootedtree([1, 2, 3, 2]), 1 // 8),
-                (rootedtree([1, 2, 2, 2]), 1 // 24),  # was 1//4, now 1//24 after dividing by symmetry 6
-            ]
-
-            for (tree, expected_value) in trees_and_values
-                if haskey(result, tree)
-                    @test result[tree] == expected_value
->>>>>>> a04d2cb1
                 end
             end
         end
 
-<<<<<<< HEAD
         @testset "Performance and type stability" begin
             # Test type inference for all key operations
             unit_map = IdentityMap{Rational{Int}}()
@@ -3229,19 +3243,6 @@
             substituted = @inferred substitute(s, unit)
             substituted[rootedtree(Int[])] = 0
             @test substituted == s
-=======
-        @testset "type stability" begin
-            # Test type stability
-            series = @inferred bseries(ExactSolution{Rational{Int}}(), 3)
-
-            result_mutating = @inferred renormalize!(copy(series))
-            @test result_mutating isa
-                  TruncatedBSeries{RootedTree{Int64, Vector{Int64}}, Rational{Int}}
-
-            result_copying = @inferred renormalize(series)
-            @test result_copying isa
-                  TruncatedBSeries{RootedTree{Int64, Vector{Int64}}, Rational{Int}}
->>>>>>> a04d2cb1
         end
     end
 end # @testset "BSeries"