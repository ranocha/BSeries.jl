--- conflicted
+++ resolved
@@ -18,15 +18,9 @@
 Plots = "1"
 PyCall = "1"
 StaticArrays = "1"
-<<<<<<< HEAD
-SymEngine = "0.8, 0.9.1, 0.10, 0.11, 0.12"
-SymPyPythonCall = "0.3, 0.4, 0.5"
-Symbolics = "3, 4, 5"
-=======
 SymEngine = "0.13"
-SymPyPythonCall = "0.4"
+SymPyPythonCall = "0.5"
 Symbolics = "6"
->>>>>>> 674b3e29
 
 [preferences.OrdinaryDiffEq]
 PrecompileAutoSpecialize = false
